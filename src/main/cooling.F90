!--------------------------------------------------------------------------!
! The Phantom Smoothed Particle Hydrodynamics code, by Daniel Price et al. !
! Copyright (c) 2007-2021 The Authors (see AUTHORS)                        !
! See LICENCE file for usage and distribution conditions                   !
! http://phantomsph.bitbucket.io/                                          !
!--------------------------------------------------------------------------!
module cooling
!
! Gas cooling
!
! :References:
!   Koyama & Inutsuka (2002), ApJL 564, 97-100
!   Vazquez-Semadeni, et.al (2007), ApJ 657, 870-883
!   Townsend (2009), ApJS 181, 391-397
!   Gail & Sedlmayr textbook Physics and chemistry of Circumstellar dust shells
!
! :Owner: Lionel Siess, Ward Homan, Dion Donne
!
! :Runtime parameters:
!   - C_cool               : *factor controlling cooling timestep*
!   - Tfloor               : *temperature floor (K); on if > 0*
!   - beta_cool            : *beta factor in Gammie (2001) cooling*
!   - bowen_Cprime         : *radiative cooling rate (g.s/cm³)*
!   - cooltable            : *data file containing cooling function*
!   - habund               : *Hydrogen abundance assumed in cooling function*
!   - dust_collision       : *dust collision [1=on/0=off]*
!   - excitation_HI        : *H0 cooling [1=on/0=off]*
!   - relax_bowen          : *Bowen (diffusive) relaxation [1=on/0=off]*
!   - relax_stefan         : *radiative relaxation [1=on/0=off]*
!   - icooling             : *cooling function (0=off, 1=explicit, 2=Townsend table, 3=Gammie, 5=KI02)*
!   - temp_floor           : *Minimum allowed temperature in K*
!   - CO_abun              : *mean CO abundance*
!   - HCN_abun             : *mean HCN abundance*
!   - H2O_abun             : *mean H2O abundance*

!
! :Dependencies: chem, datafiles, dim, eos, h2cooling, infile_utils, io,
!   options, part, physcon, timestep, units
!

 use options,  only:icooling
 use timestep, only:C_cool
 use physcon

 implicit none
 character(len=*), parameter :: label = 'cooling'

 public :: init_cooling,calc_cooling_rate,energ_cooling
 public :: write_options_cooling, read_options_cooling
 public :: find_in_table, implicit_cooling, exact_cooling
 logical, public :: calc_Teq
 logical, public :: cooling_implicit
 logical, public :: cooling_explicit
 real,    public :: bowen_Cprime = 3.000d-5

 private
 integer, parameter :: nTg = 64
 integer, parameter :: maxt = 1000
 real,    parameter :: Tref = 1.d5, T_floor = 10.
 integer :: nt
 real    :: temper(maxt),lambda(maxt),slope(maxt),yfunc(maxt)
 real    :: beta_cool  = 3.
 real    :: habund     = 0.7
 real    :: temp_floor = 1.e4
 real    :: Tgrid(nTg)
 real    :: crate_coef
 integer :: excitation_HI = 0, relax_Bowen = 0, dust_collision = 0, relax_Stefan = 0
 character(len=120) :: cooltable = 'cooltable.dat'
 !--Minimum temperature (failsafe to prevent u < 0)
 real,    public :: Tfloor = 0. ! [K]; set in .in file.  On if Tfloor > 0.
 real,    public :: ufloor = 0. ! [code units]; set in init_cooling

contains

!-----------------------------------------------------------------------
!+
!  Initialise cooling
!+
!-----------------------------------------------------------------------
<<<<<<< HEAD
subroutine init_cooling(ierr)
 use units,   only:utime,umass,udist
 use physcon, only:mass_proton_cgs
 use io,  only:fatal
 use cooling_molecular, only: init_cooling_molec,CO_abun,HCN_abun,H2O_abun
 integer, intent(out) :: ierr

 !you can't have cool_relaxation_Stefan and cool_relaxation_Bowen at the same time
 if (relax_bowen == 1 .and. relax_stefan == 1) then
    call fatal(label,'you can"t have bowen and stefan cooling at the same time')
 endif

#ifdef KROME
 !krome calculates its own cooling rate
 excitation_HI = 0
 dust_collision = 0
#else
 !if no cooling flag activated, disable cooling
 if (icooling == 1 .and. (excitation_HI+relax_Bowen+dust_collision+&
       relax_Stefan+CO_abun+HCN_abun+H2O_abun== 0)) then
    icooling = 0
    calc_Teq = .false.
    return
 else if (icooling == 1 .and. (CO_abun+HCN_abun+H2O_abun/=0)) then
    ! Initialise cooling tables
    call init_cooling_molec
 endif
#endif
 calc_Teq = (relax_Bowen == 1) .or. (relax_Stefan == 1) .or. (dust_collision == 1)

 !--initialise remaining variables
 if (icooling == 2) then
    call init_cooltable(ierr)
 elseif (icooling == 5) then
    crate_coef = 2.0d-26*umass*utime**3/(mass_proton_cgs**2 * udist**5)
 elseif (icooling > 0) then
    call set_Tgrid
=======
subroutine init_cooling(id,master,iprint,ierr)
 use dim,       only:maxvxyzu
 use units,     only:utime,umass,udist,unit_ergg
 use physcon,   only:mass_proton_cgs,kboltz
 use io,        only:fatal
 use eos,       only:gamma,gmw
 use part,      only:h2chemistry
 use h2cooling, only:init_h2cooling
 use chem,      only:init_chem
 integer, intent(in)  :: id,master,iprint
 integer, intent(out) :: ierr

 if (h2chemistry) then
    if (id==master) write(iprint,*) 'initialising cooling function...'
    call init_chem()
    call init_h2cooling()
 else
    !you can't have cool_relaxation_Stefan and cool_relaxation_Bowen at the same time
    if (icool_relax_bowen == 1 .and. icool_relax_stefan == 1) then
       call fatal(label,'you can"t have bowen and stefan cooling at the same time')
    endif

#ifdef KROME
    !krome calculates its own cooling rate
    icool_radiation_H0 = 0
    icool_dust_collision = 0
#else
    !if no cooling flag activated, disable cooling
    if (icooling == 1 .and. (icool_radiation_H0+icool_relax_Bowen+icool_dust_collision+&
          icool_relax_Stefan == 0)) then
       icooling = 0
       calc_Teq = .false.
       return
    endif
#endif
    calc_Teq = (icool_relax_Bowen == 1) .or. (icool_relax_Stefan == 1) .or. (icool_dust_collision == 1)

    !--initialise remaining variables
    if (icooling == 2) then
       call init_cooltable(ierr)
    elseif (icooling == 5) then
       crate_coef = 2.0d-26*umass*utime**3/(mass_proton_cgs**2 * udist**5)
    elseif (icooling > 0) then
       call set_Tgrid
    endif
>>>>>>> ee4e4100
 endif

 !--Determine if this is implicit or explicit cooling
 cooling_implicit = .false.
 cooling_explicit = .false.
 if (h2chemistry) then
    if (icooling > 0) cooling_implicit = .true.    ! cooling is calculated implicitly in step
 elseif (icooling > 0) then
    if (icooling == 3 .or. icooling == 5) then
       cooling_explicit = .true.                   ! cooling is calculated explicitly in force
    else
       cooling_implicit = .true.                   ! cooling is calculated implicitly in step
    endif
 endif

 !--calculate the energy floor in code units
 if (Tfloor > 0.) then
    if (gamma > 1.) then
       ufloor = kboltz*Tfloor/((gamma-1.)*gmw*mass_proton_cgs)/unit_ergg
    else
       ufloor = 3.0*kboltz*Tfloor/(2.0*gmw*mass_proton_cgs)/unit_ergg
    endif
    if (maxvxyzu < 4) ierr = 1
 else
    ufloor = 0.
 endif

end subroutine init_cooling

!-----------------------------------------------------------------------
!+
!  read cooling table from file and initialise arrays
!+
!-----------------------------------------------------------------------
subroutine init_cooltable(ierr)
 use io,        only:fatal
 use datafiles, only:find_phantom_datafile
 integer, intent(out) :: ierr
 integer, parameter :: iu = 127
 integer :: i
 character(len=120) :: filepath

 !
 ! read the cooling table from file
 !
 filepath=find_phantom_datafile(cooltable,'cooling')
 open(unit=iu,file=filepath,status='old',iostat=ierr)
 if (ierr /= 0) call fatal('cooling','error opening cooling table')
 i = 0
 do while(ierr==0 .and. i < maxt)
    i = i + 1
    read(iu,*,iostat=ierr) temper(i),lambda(i)
 enddo
 nt = i-1
 if (nt==maxt) call fatal('cooling','size of cooling table exceeds array size')
 if (nt < 2) call fatal('cooling','size of cooling table is too small',ival=nt,var='nt')
 !
 ! calculate the slope of the cooling function
 !
 do i=1,nt-1
    slope(i) = log(lambda(i+1)/lambda(i))/log(temper(i+1)/temper(i))
 enddo
 slope(nt) = slope(nt-1)

 !
 ! initialise the functions required for Townsend method
 !
 yfunc(nt) = 0.
 do i=nt-1,1,-1
    !Lionel Siess : I think there is an error. in yfunc slope(nt) should be replaced by lambda(nt)
    ! Eq A6
    if (abs(slope(i)-1.) < tiny(0.)) then
       !ori yfunc(i) = yfunc(i+1) - slope(nt)*temper(i)/(lambda(i)*temper(nt))*log(temper(i)/temper(i+1))
       yfunc(i) = yfunc(i+1) - lambda(nt)*temper(i)/(lambda(i)*temper(nt))*log(temper(i)/temper(i+1))
    else
       !ori yfunc(i) = yfunc(i+1) - slope(nt)*temper(i)/((1. - slope(i))*lambda(i)*temper(nt))&
       yfunc(i) = yfunc(i+1) - lambda(nt)*temper(i)/((1. - slope(i))*lambda(i)*temper(nt))&
                 *(1.- (temper(i)/temper(i+1))**(slope(i) - 1.))
    endif
 enddo
end subroutine init_cooltable

!-----------------------------------------------------------------------
!
!  calculate cooling rates
!
!-----------------------------------------------------------------------
subroutine calc_cooling_rate(r, Q, dlnQ_dlnT, rho, T, Teq, mu, K2, kappa)
 use units,             only:unit_ergg,unit_density
 use cooling_molecular, only: CO_abun, HCN_abun, H2O_abun, calc_cool_molecular
 
 real, intent(in) :: rho, T, Teq               !rho in code units
 real, intent(in) :: r                         !in au
 real, intent(in), optional :: mu, K2, kappa      !cgs
 real, intent(out) :: Q, dlnQ_dlnT                !code units
 real :: Q_cgs,Q_H0, Q_relax_Bowen, Q_col_dust, Q_relax_Stefan, Q_molec, rho_cgs
 real :: dlnQ_H0, dlnQ_relax_Bowen, dlnQ_col_dust, dlnQ_relax_Stefan, dlnQ_molec

 rho_cgs = rho*unit_density
 Q_H0              = 0.
 Q_relax_Bowen     = 0.
 Q_col_dust        = 0.
 Q_relax_Stefan    = 0.
 Q_molec           = 0.
 
 dlnQ_H0           = 0.
 dlnQ_relax_Bowen  = 0.
 dlnQ_col_dust     = 0.
 dlnQ_relax_Stefan = 0.
 dlnQ_molec        = 0.
 
 if (T>3000. .and. excitation_HI  == 1) call cooling_neutral_hydrogen(T, rho_cgs, Q_H0, dlnQ_H0)
 if (relax_Bowen    == 1) call cooling_Bowen_relaxation(T, Teq, rho_cgs, mu, Q_relax_Bowen, dlnQ_relax_Bowen)
 if (dust_collision == 1) call cooling_dust_collision(T, Teq, rho_cgs, K2, mu, Q_col_dust, dlnQ_col_dust)
 if (relax_Stefan   == 1) call cooling_radiative_relaxation(T, Teq, kappa, Q_relax_Stefan, dlnQ_relax_Stefan) 
 if (CO_abun+H2O_abun+HCN_abun /= 0) call calc_cool_molecular(T, r, Q_molec, dlnQ_molec)
 
 Q_cgs = Q_H0 + Q_relax_Bowen + Q_col_dust + Q_relax_Stefan + Q_molec
 if (Q_cgs == 0) then
   dlnQ_dlnT = 0
 else
   dlnQ_dlnT = (Q_H0*dlnQ_H0 + Q_relax_Bowen*dlnQ_relax_Bowen + Q_col_dust*dlnQ_col_dust&
   + Q_relax_Stefan*dlnQ_relax_Stefan + Q_molec*dlnQ_molec)/Q_cgs
 end if
 !limit exponent to prevent overflow
 dlnQ_dlnT = sign(min(50.,abs(dlnQ_dlnT)),dlnQ_dlnT)
 Q = Q_cgs/unit_ergg
end subroutine calc_cooling_rate


!-----------------------------------------------------------------------
!+
!  Bowen 1988 cooling term
!+
!-----------------------------------------------------------------------
subroutine cooling_Bowen_relaxation(T, Teq, rho, mu, Q, dlnQ_dlnT)
! all quantities in cgs
 use eos,     only:gamma
 use physcon, only:Rg
 real, intent(in) :: T, Teq, rho, mu
 real, intent(out) :: Q,dlnQ_dlnT

 Q         = Rg/((gamma-1.)*mu)*rho*(Teq-T)/bowen_Cprime
 dlnQ_dlnT = -T/(Teq-T+1.d-10)

end subroutine cooling_Bowen_relaxation

!-----------------------------------------------------------------------
!+
!  collisionnal cooling
!+
!-----------------------------------------------------------------------
subroutine cooling_dust_collision(T, Teq, rho, K2, mu, Q, dlnQ_dlnT)
! all quantities in cgs
 use physcon, only: kboltz, mass_proton_cgs, pi
 real, intent(in) :: T, Teq, rho, K2, mu
 real, intent(out) :: Q,dlnQ_dlnT

 real, parameter :: f = 0.15, a0 = 1.28e-8
 real :: A

 A = 2. * f * kboltz * a0**2/(mass_proton_cgs**2*mu) &
         * (1.05/1.54) * sqrt(2.*pi*kboltz/mass_proton_cgs) * 2.*K2 * rho
 Q = A * sqrt(T) * (Teq-T)
 if (Q  >  1.d6) then
    print *, f, kboltz, a0, mass_proton_cgs, mu
    print *, mu, K2, rho, T, Teq, A, Q
    stop 'cooling'
 else
    dlnQ_dlnT = 0.5+T/(Teq-T+1.d-10)
 endif
end subroutine cooling_dust_collision

!-----------------------------------------------------------------------
!+
!  Woitke (2006 A&A) cooling term
!+
!-----------------------------------------------------------------------
subroutine cooling_radiative_relaxation(T, Teq, kappa, Q, dlnQ_dlnT)
 use physcon, only: steboltz
 real, intent(in) :: T, Teq, kappa
 real, intent(out) :: Q,dlnQ_dlnT

 Q         = 4.*steboltz*(Teq**4-T**4)*kappa
 dlnQ_dlnT = -4.*T**4/(Teq**4-T**4+1.d-10)

end subroutine cooling_radiative_relaxation

!-----------------------------------------------------------------------
!+
!  Cooling due to electron excitation of neutral H (Spitzer 1978)
!+
!-----------------------------------------------------------------------
subroutine cooling_neutral_hydrogen(T, rho, Q, dlnQ_dlnT)
 use physcon, only: mass_proton_cgs, pi
 real, intent(in) :: T, rho
 real, intent(out) :: Q,dlnQ_dlnT

 real, parameter :: f = 0.2! 1.d0 !0.2
 real :: eps_e

 if (T > 3000.) then
    eps_e = calc_eps_e(T)
    !Q = -f*7.3d-19*eps_e*exp(-118400./T)*rho/(mass_per_H)**2
    Q = -f*7.3d-19*eps_e*exp(-118400./T)*rho/(1.4*mass_proton_cgs)**2
    dlnQ_dlnT = 118400.d0/T+log(calc_eps_e(1.001*T)/eps_e)/log(1.001)
 else
    Q = 0.
    dlnQ_dlnT = 0.
 endif
end subroutine cooling_neutral_hydrogen

!-----------------------------------------------------------------------
!+
!  compute electron equilibrium abundance (Palla et al 1983)
!+
!-----------------------------------------------------------------------
real function calc_eps_e(T)
 real, intent(in) :: T
 real :: k1, k2, k3, k8, k9, p, q

 k1 = 1.88d-10 / T**6.44e-1
 k2 = 1.83d-18 * T
 k3 = 1.35d-9
 k8 = 5.80d-11 * sqrt(T) * exp(-1.58d5/T)
 k9 = 1.7d-4 * k8
 p = .5*k8/k9
 q = k1*(k2+k3)/(k3*k9)
 calc_eps_e = (p + sqrt(q+p**2))/q
end function calc_eps_e

subroutine set_Tgrid
 integer :: i
 real :: dlnT
 dlnT = log(Tref)/(nTg-1)

 do i = 1,nTg
    Tgrid(i) = exp((i-1)*dlnT)
 enddo
end subroutine set_Tgrid

!-----------------------------------------------------------------------
!+
!   Gammie (2001) cooling
!+
!-----------------------------------------------------------------------
subroutine cooling_Gammie(xi,yi,zi,ui,dudti)
 real, intent(in)    :: ui,xi,yi,zi
 real, intent(inout) :: dudti

 real :: omegai,r2,tcool1

 r2     = xi*xi + yi*yi + zi*zi
 Omegai = r2**(-0.75)
 tcool1 = Omegai/beta_cool
 dudti  = dudti - ui*tcool1

end subroutine cooling_Gammie

!-----------------------------------------------------------------------
!+
!   Cooling rate as per Koyama & Inutuska (2002; eqns 4 & 5);
!   typos corrected as per Vazquez-Semadeni+ (2007)
!+
!-----------------------------------------------------------------------
subroutine cooling_KoyamaInutuska(rhoi,Tgas,dudti)
 real, intent(in)    :: rhoi,Tgas
 real, intent(inout) :: dudti
 real                :: crate

 crate = crate_coef*(1.d7*exp(-118400./(Tgas+1000.))+0.014*sqrt(Tgas)*exp(-92./Tgas))
 dudti = dudti - crate*rhoi

end subroutine cooling_KoyamaInutuska

!-----------------------------------------------------------------------
!
!   explicit cooling
!
!-----------------------------------------------------------------------
subroutine explicit_cooling (xi,yi,zi,ui, dudt, rho, dt, Trad, mu_in, K2, kappa)
 use eos,     only:gamma,gmw
 use physcon, only:Rg
 use units,   only:unit_ergg
 real, intent(in) :: xi, yi, zi, ui, rho, dt, Trad !code units
 real, intent(in), optional :: mu_in, K2, kappa
 real, intent(out) :: dudt !code units
 real :: u,Q,dlnQ_dlnT,T,mu,T_on_u
 real :: r                         !in au

 r  = sqrt(xi*xi + yi*yi + zi*zi)

 if (.not.present(mu_in)) then
    mu = gmw
 else
    mu = mu_in
 endif
 T_on_u = (gamma-1.)*mu*unit_ergg/Rg
 T = T_on_u*ui
 call calc_cooling_rate(r, Q, dlnQ_dlnT, rho, T, Trad, mu, K2, kappa)
 if (-Q*dt  > ui) then   ! assume thermal equilibrium
    u = Trad/T_on_u
    dudt = (u-ui)/dt
 else
    dudt = Q
 endif
 !print *,T,Teq,T_on_u*u,'dT=',T_on_u*Q*dt,u,Q*dt

end subroutine explicit_cooling

!-----------------------------------------------------------------------
!
!   implicit cooling
!
!-----------------------------------------------------------------------
subroutine implicit_cooling (r, ui, dudt, rho, dt, Trad, mu_in, K2, kappa)
 use eos,     only:gamma,gmw
 use physcon, only:Rg
 use units,   only:unit_ergg
 real, intent(in) :: ui, rho, dt
 real, intent(in), optional :: Trad, mu_in, K2, kappa
 real, intent(out) :: dudt

 real, parameter :: tol = 1.d-4 ! to be adjusted
 integer, parameter :: iter_max = 200
 real :: u,Q,dlnQ_dlnT,T,mu,T_on_u,delta_u,term1,term2,term3
 real :: r    ! in au
 integer :: iter

 if (.not.present(mu_in)) then
    mu = gmw
 else
    mu = mu_in
 endif
 u = ui
 T_on_u = (gamma-1.)*mu*unit_ergg/Rg
 delta_u = 1.d-3
 iter = 0
 !The pdv_work also depends on the internal energy and could also be included
 !in this loop provided this contribution was not accounted for in Force.F90
 ! see PP flag : IMPLICIT COOLING - pb: we need div(v) and it is only real*4
 !term2 = 1.-(gamma-1.)*dt*divcurlv !pdv=(gamma-1.)*vxyzu(4,i)*divcurlv(1,i)*dt
 term2 = 1.
 term1 = u !initial internal energy without cooling contributions
 do while (abs(delta_u) > tol .and. iter < iter_max)
    T = u*T_on_u
    call calc_cooling_rate(r,Q,dlnQ_dlnT, rho, T, Trad, mu, K2, kappa)
    term3 = u*term2-Q*dt
    delta_u = (term1-term3)/(term2-Q*dlnQ_dlnT*dt/u)
    u = u+delta_u
    iter = iter + 1
 enddo
 dudt =(u-term1)/dt
 if (u < 0. .or. isnan(u)) then
    print *,u
    stop ' u<0'
 endif

end subroutine implicit_cooling

!-----------------------------------------------------------------------
!
!   this routine returns the effective cooling rate du/dt
!
!-----------------------------------------------------------------------
subroutine energ_cooling(xi,yi,zi,ui,dudt,rho,dt,Trad,mu_in,K2,kappa,Tgas)
 use io, only: fatal
 real, intent(in)           :: xi,yi,zi,ui,rho,dt         ! in code units
 real, intent(in), optional :: Tgas,Trad,mu_in,K2,kappa   ! in cgs units
 real, intent(inout)        :: dudt                       ! in code units
 real                       :: r
 
r  = sqrt(xi*xi + yi*yi + zi*zi)
 
 select case (icooling)
 case(1)
    call explicit_cooling(xi,yi,zi,ui, dudt, rho, dt, Trad, mu_in, K2, kappa)
 case (3)
    call cooling_Gammie(xi,yi,zi,ui,dudt)
 case (2)
    call exact_cooling_table(ui,rho,dt,dudt)
 case (5)
    if (present(Tgas)) then
       call cooling_KoyamaInutuska(rho,Tgas,dudt)
    else
       call fatal('energ_cooling','Koyama & Inutuska cooling requires gas temperature')
    endif
 case default
    !call exact_cooling(r, u, dudt, rho, dt, Trad, mu_in, K2, kappa)
    !call implicit_cooling(u, dudt, rho, dt, Trad, mu_in, K2, kappa)
    if (present(Trad) .and. present(mu_in) .and. present(K2) .and. present(kappa)) then
       call explicit_cooling(xi,yi,zi,ui, dudt, rho, dt, Trad, mu_in, K2, kappa)
    else
       call fatal('energ_cooling','default requires optional arguments; change icooling or ask D Price or L Siess to patch')
    endif
 end select

end subroutine energ_cooling

!-----------------------------------------------------------------------
!
!   cooling using Townsend (2009), ApJS 181, 391-397 method with
!   analytical cooling rate prescriptions
!
!-----------------------------------------------------------------------
subroutine exact_cooling (r, u, dudt, rho, dt, Trad, mu_in, K2, kappa)
 use eos,     only:gamma,gmw
 use physcon, only:Rg
 use units,   only:unit_ergg
 real, intent(in) :: u, rho, dt, Trad
 real, intent(in), optional :: mu_in, K2, kappa
 real, intent(out) :: dudt

 real, parameter :: tol = 1.d-12
 real :: Qref,dlnQref_dlnT,Q,dlnQ_dlnT,Y,Yk,Yinv,Temp,dy,T,mu,T_on_u
 real :: r  ! in au
 integer :: k

 if (.not.present(mu_in)) then
    mu = gmw
 else
    mu = mu_in
 endif
 T_on_u = (gamma-1.)*mu*unit_ergg/Rg
 T = T_on_u*u

 if (T < T_floor) then
    Temp = T_floor
 elseif (T > Tref) then
    call calc_cooling_rate(r,Q, dlnQ_dlnT, rho, T, Trad, mu, K2, kappa)
    Temp = T+T_on_u*Q*dt
 else
    call calc_cooling_rate(r,Qref,dlnQref_dlnT, rho, Tref, Trad, mu, K2, kappa)
    Y = 0.
    k = nTg
    Q = Qref                  ! default value if Tgrid < T for all k
    dlnQ_dlnT = dlnQref_dlnT  ! default value if Tgrid < T for all k
    do while (Tgrid(k) > T)
       k = k-1
       call calc_cooling_rate(r,Q, dlnQ_dlnT, rho, Tgrid(k), Trad, mu, K2, kappa)
       ! eqs A6
       if (abs(dlnQ_dlnT-1.) < tol) then
          y = y - Qref*Tgrid(k)/(Q*Tref)*log(Tgrid(k)/Tgrid(k+1))
       else
          y = y - Qref*Tgrid(k)/(Q*Tref*(1.-dlnQ_dlnT))*(1.-(Tgrid(k)/Tgrid(k+1))**(dlnQ_dlnT-1.))
       endif
    enddo
    !eqs A5
    yk = y
    if (abs(dlnQ_dlnT-1.) < tol) then
       y = yk + Qref*Tgrid(k)/(Q*Tref)*log(Tgrid(k)/T)
    else
       y = yk + Qref*Tgrid(k)/((Q*Tref)*(1.-dlnQ_dlnT))*(1.-(Tgrid(k)/T)**(dlnQ_dlnT-1))
    endif
    !eq 26
    dy = Qref*dt*T_on_u/Tref
    y = y + dy
    !compute Yinv (eqs A7)
    if (abs(dlnQ_dlnT-1.) < tol) then
       Temp = max(Tgrid(k)*exp(-Q*Tref*(y-yk)/(Qref*Tgrid(k))),T_floor)
    else
       Yinv = 1.-(1.-dlnQ_dlnT)*Q*Tref/(Qref*Tgrid(k))*(y-yk)
       if (Yinv > 0.) then
          Temp = Tgrid(k)*(Yinv**(1./(1.-dlnQ_dlnT)))
       else
          Temp = T_floor
       endif
    endif
 endif

 dudt = (Temp-T)/T_on_u/dt
 !note that u = Temp/T_on_u

end subroutine exact_cooling

!-----------------------------------------------------------------------
!+
!  cooling using Townsend (2009) method with tabulated rate
!
!   Implements cooling defined using a tabulated cooling table
!   produced e.g. by CLOUDY.
!+
!-----------------------------------------------------------------------
subroutine exact_cooling_table(uu,rho,dt,dudt)
 use eos,     only:gamma,gmw
 use physcon, only:atomic_mass_unit,kboltz,Rg
 use units,   only:unit_density,unit_ergg,utime
 real, intent(in)  :: uu, rho,dt
 real, intent(out) :: dudt
 real    :: gam1,density_cgs,dt_cgs,amue,amuh,dtemp
 real    :: sloperef,slopek,temp,temp1,tref,yfunx,yinv0
 integer :: k

 gam1 = gamma - 1.
 temp = gam1*uu/Rg*gmw*unit_ergg

 tref     = temper(nt)
 sloperef = slope(nt)

 if (temp < temp_floor) then
    temp1 = temp_floor
 else
    amue = 2.*atomic_mass_unit/(1. + habund)
    amuh = atomic_mass_unit/habund
    density_cgs = rho*unit_density
    dt_cgs      = dt*utime

    !Lionel Siess : I think there is an error. in dtemp sloperef should be replaced by lambda(nt)
    !original dtemp = gam1*density_cgs*(atomic_mass_unit*gmw/(amue*amuh*kboltz))* &
    !     sloperef/tref*dt_cgs
    ! Eq 26
    dtemp = gam1*density_cgs*(atomic_mass_unit*gmw/(amue*amuh*kboltz))*lambda(nt)/tref*dt_cgs

    k = find_in_table(nt,temper,temp)
    slopek = slope(k)
    ! Eq A5
    if (abs(slopek - 1.) < tiny(0.)) then
       yfunx = yfunc(k) + lambda(nt)*temper(k)/(lambda(k)*temper(nt))*log(temper(k)/temp)
    else
       yfunx = yfunc(k) + lambda(nt)*temper(k)/(lambda(k)*temper(nt)*(1. - slopek)) &
                          *(1. - (temper(k)/temp)**(slopek-1.))
    endif
    yfunx = yfunx + dtemp
    ! Eq A7
    if (abs(slopek - 1.) < tiny(0.)) then
       temp1 = max(temper(k)*exp(-lambda(k)*temper(nt)/(lambda(nt)*temper(k))*(yfunx-yfunc(k))),temp_floor)
    else
       yinv0 = 1. - (1. - slopek)*lambda(k)*temper(nt)/(lambda(nt)*temper(k))*(yfunx-yfunc(k))
       if (yinv0 > 0.) then
          temp1 = max(temper(k)*yinv0**(1./(1. - slopek)),temp_floor)
       else
          temp1 = temp_floor
       endif
    endif
 endif

 dudt = (temp1 - temp)*Rg/(gam1*gmw*unit_ergg)/dt

end subroutine exact_cooling_table

!-----------------------------------------------------------------------
!+
!  utility to find the index of closest value in a table
!+
!-----------------------------------------------------------------------
pure integer function find_in_table(n,table,val) result(i)
 integer, intent(in) :: n
 real,    intent(in) :: table(n), val
 integer :: i0,i1

 i0 = 0
 i1 = n + 1
 do while (i1 - i0 > 1)
    i = (i0 + i1)/2
    if ((table(n) >= table(1)).eqv.(val >= table(i))) then
       i0 = i
    else
       i1 = i
    endif
 enddo
 if (abs(val-table(1)) < tiny(0.)) then
    i = 1
 elseif (abs(val-table(n)) < tiny(0.)) then
    i = n-1
 else
    i = i0
 endif

end function find_in_table

!-----------------------------------------------------------------------
!+
!  writes input options to the input file
!+
!-----------------------------------------------------------------------
subroutine write_options_cooling(iunit)
 use infile_utils, only:write_inopt
 use h2cooling,    only:write_options_h2cooling
 use part,         only:h2chemistry
 use cooling_molecular, only: write_options_molecularcooling
 integer, intent(in) :: iunit

 write(iunit,"(/,a)") '# options controlling cooling'
 call write_inopt(C_cool,'C_cool','factor controlling cooling timestep',iunit)
 if (h2chemistry) then
    call write_inopt(icooling,'icooling','cooling function (0=off, 1=on)',iunit)
    if (icooling > 0) then
       call write_options_h2cooling(iunit)
    endif
 else
    call write_inopt(icooling,'icooling','cooling function (0=off, 1=explicit, 2=Townsend table, 3=Gammie, 5=KI02)',iunit)
    select case(icooling)
    case(1)
       call write_options_molecularcooling(iunit)
       call write_inopt(excitation_HI,'excitation_HI','cooling via electron excitation of HI [1=on/0=off]',iunit)
       call write_inopt(relax_bowen,'relax_bowen','Bowen (diffusive) relaxation [1=on/0=off]',iunit)
       call write_inopt(relax_stefan,'relax_stefan','radiative relaxation [1=on/0=off]',iunit)
       call write_inopt(dust_collision,'dust_collision','dust collision [1=on/0=off]',iunit)
       call write_inopt(bowen_Cprime,'bowen_Cprime','radiative cooling rate (g.s/cm³)',iunit)
    case(2)
       call write_inopt(cooltable,'cooltable','data file containing cooling function',iunit)
       call write_inopt(habund,'habund','Hydrogen abundance assumed in cooling function',iunit)
       call write_inopt(temp_floor,'temp_floor','Minimum allowed temperature in K',iunit)
    case(3)
       call write_inopt(beta_cool,'beta_cool','beta factor in Gammie (2001) cooling',iunit)
    end select
 endif
 if (icooling > 0) call write_inopt(Tfloor,'Tfloor','temperature floor (K); on if > 0',iunit)

end subroutine write_options_cooling

!-----------------------------------------------------------------------
!+
!  reads options from the input file
!+
!-----------------------------------------------------------------------
subroutine read_options_cooling(name,valstring,imatch,igotall,ierr)
 use part,         only:h2chemistry
 use h2cooling,    only:read_options_h2cooling
 use io,           only:fatal
 use cooling_molecular, only: CO_abun, H2O_abun, HCN_abun, do_molecular_cooling, read_options_molecular_cooling
 character(len=*), intent(in)  :: name,valstring
 logical,          intent(out) :: imatch,igotall
 integer,          intent(out) :: ierr
 integer, save :: ngot = 0
 logical :: igotallh2,igotallcf,igotallmol

 imatch  = .true.
 igotall = .false.  ! cooling options are compulsory
 igotallh2 = .true.
 igotallcf = .true.
 igotallmol = .true.
 select case(trim(name))
 case('icooling')
    read(valstring,*,iostat=ierr) icooling
    ngot = ngot + 1
 case('excitation_HI')
    read(valstring,*,iostat=ierr) excitation_HI
    ngot = ngot + 1
 case('relax_bowen')
    read(valstring,*,iostat=ierr) relax_bowen
    ngot = ngot + 1
 case('relax_stefan')
    read(valstring,*,iostat=ierr) relax_stefan
    ngot = ngot + 1
 case('dust_collision')
    read(valstring,*,iostat=ierr) dust_collision
    ngot = ngot + 1
 case('C_cool')
    read(valstring,*,iostat=ierr) C_cool
    ngot = ngot + 1
 case('cooltable')
    read(valstring,*,iostat=ierr) cooltable
    ngot = ngot + 1
 case('habund')
    read(valstring,*,iostat=ierr) habund
    ngot = ngot + 1
 case('temp_floor')
    read(valstring,*,iostat=ierr) temp_floor
    ngot = ngot + 1
 case('bowen_Cprime')
    read(valstring,*,iostat=ierr) bowen_Cprime
    ngot = ngot + 1
 case('beta_cool')
    read(valstring,*,iostat=ierr) beta_cool
    ngot = ngot + 1
    if (beta_cool < 1.) call fatal('read_options','beta_cool must be >= 1')
 case('Tfloor')
    ! not compulsory to read in
    read(valstring,*,iostat=ierr) Tfloor
 case default
    imatch = .false.
    if (h2chemistry) then
       call read_options_h2cooling(name,valstring,imatch,igotallh2,ierr)
    endif
    if (CO_abun+H2O_abun+HCN_abun /= 0) then
       do_molecular_cooling = .true.
       call read_options_molecular_cooling(name,valstring,imatch,igotallmol,ierr)
    endif
 end select
 if (icooling == 3 .and. ngot >= 1) igotall = .true.
 if (icooling == 2 .and. ngot >= 3) igotall = .true.
 if (icooling == 1 .and. ngot >= 9) igotall = .true.
 if (igotallh2 .and. ngot >= 1) igotall = .true.

end subroutine read_options_cooling

end module cooling<|MERGE_RESOLUTION|>--- conflicted
+++ resolved
@@ -77,45 +77,6 @@
 !  Initialise cooling
 !+
 !-----------------------------------------------------------------------
-<<<<<<< HEAD
-subroutine init_cooling(ierr)
- use units,   only:utime,umass,udist
- use physcon, only:mass_proton_cgs
- use io,  only:fatal
- use cooling_molecular, only: init_cooling_molec,CO_abun,HCN_abun,H2O_abun
- integer, intent(out) :: ierr
-
- !you can't have cool_relaxation_Stefan and cool_relaxation_Bowen at the same time
- if (relax_bowen == 1 .and. relax_stefan == 1) then
-    call fatal(label,'you can"t have bowen and stefan cooling at the same time')
- endif
-
-#ifdef KROME
- !krome calculates its own cooling rate
- excitation_HI = 0
- dust_collision = 0
-#else
- !if no cooling flag activated, disable cooling
- if (icooling == 1 .and. (excitation_HI+relax_Bowen+dust_collision+&
-       relax_Stefan+CO_abun+HCN_abun+H2O_abun== 0)) then
-    icooling = 0
-    calc_Teq = .false.
-    return
- else if (icooling == 1 .and. (CO_abun+HCN_abun+H2O_abun/=0)) then
-    ! Initialise cooling tables
-    call init_cooling_molec
- endif
-#endif
- calc_Teq = (relax_Bowen == 1) .or. (relax_Stefan == 1) .or. (dust_collision == 1)
-
- !--initialise remaining variables
- if (icooling == 2) then
-    call init_cooltable(ierr)
- elseif (icooling == 5) then
-    crate_coef = 2.0d-26*umass*utime**3/(mass_proton_cgs**2 * udist**5)
- elseif (icooling > 0) then
-    call set_Tgrid
-=======
 subroutine init_cooling(id,master,iprint,ierr)
  use dim,       only:maxvxyzu
  use units,     only:utime,umass,udist,unit_ergg
@@ -125,6 +86,7 @@
  use part,      only:h2chemistry
  use h2cooling, only:init_h2cooling
  use chem,      only:init_chem
+ use cooling_molecular, only: init_cooling_molec,CO_abun,HCN_abun,H2O_abun
  integer, intent(in)  :: id,master,iprint
  integer, intent(out) :: ierr
 
@@ -134,24 +96,27 @@
     call init_h2cooling()
  else
     !you can't have cool_relaxation_Stefan and cool_relaxation_Bowen at the same time
-    if (icool_relax_bowen == 1 .and. icool_relax_stefan == 1) then
+    if (relax_Bowen == 1 .and. relax_Stefan == 1) then
        call fatal(label,'you can"t have bowen and stefan cooling at the same time')
     endif
 
 #ifdef KROME
     !krome calculates its own cooling rate
-    icool_radiation_H0 = 0
-    icool_dust_collision = 0
+    excitation_HI = 0
+    dust_collision = 0
 #else
     !if no cooling flag activated, disable cooling
-    if (icooling == 1 .and. (icool_radiation_H0+icool_relax_Bowen+icool_dust_collision+&
-          icool_relax_Stefan == 0)) then
+    if (icooling == 1 .and. (excitation_HI+relax_Bowen+dust_collision+&
+       relax_Stefan+CO_abun+HCN_abun+H2O_abun== 0)) then
        icooling = 0
        calc_Teq = .false.
        return
+    else if (icooling == 1 .and. (CO_abun+HCN_abun+H2O_abun/=0)) then
+        ! Initialise cooling tables
+        call init_cooling_molec
     endif
 #endif
-    calc_Teq = (icool_relax_Bowen == 1) .or. (icool_relax_Stefan == 1) .or. (icool_dust_collision == 1)
+    calc_Teq = (relax_Bowen == 1) .or. (relax_Stefan == 1) .or. (dust_collision == 1)
 
     !--initialise remaining variables
     if (icooling == 2) then
@@ -161,7 +126,6 @@
     elseif (icooling > 0) then
        call set_Tgrid
     endif
->>>>>>> ee4e4100
  endif
 
  !--Determine if this is implicit or explicit cooling
@@ -365,7 +329,6 @@
 
  if (T > 3000.) then
     eps_e = calc_eps_e(T)
-    !Q = -f*7.3d-19*eps_e*exp(-118400./T)*rho/(mass_per_H)**2
     Q = -f*7.3d-19*eps_e*exp(-118400./T)*rho/(1.4*mass_proton_cgs)**2
     dlnQ_dlnT = 118400.d0/T+log(calc_eps_e(1.001*T)/eps_e)/log(1.001)
  else

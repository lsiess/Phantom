!--------------------------------------------------------------------------!
! The Phantom Smoothed Particle Hydrodynamics code, by Daniel Price et al. !
! Copyright (c) 2007-2023 The Authors (see AUTHORS)                        !
! See LICENCE file for usage and distribution conditions                   !
! http://phantomsph.bitbucket.io/                                          !
!--------------------------------------------------------------------------!
module readwrite_infile
!
! This module contains all routines required for
!  reading and writing of input file
!
! :References: None
!
! :Owner: Daniel Price
!
! :Runtime parameters:
!   - C_cour             : *Courant number*
!   - C_force            : *dt_force number*
!   - alpha              : *shock viscosity parameter*
!   - alphaB             : *art. resistivity parameter*
!   - alphamax           : *MAXIMUM shock viscosity parameter*
!   - alphau             : *shock conductivity parameter*
!   - avdecayconst       : *decay time constant for viscosity switches*
!   - beta               : *beta viscosity*
!   - bulkvisc           : *magnitude of bulk viscosity*
!   - calc_erot          : *include E_rot in the ev_file*
!   - dtmax              : *time between dumps*
!   - dtmax_dratio       : *dynamic dtmax: density ratio controlling decrease (<=0 to ignore)*
!   - dtmax_max          : *dynamic dtmax: maximum allowed dtmax (=dtmax if <= 0)*
!   - dtmax_min          : *dynamic dtmax: minimum allowed dtmax*
!   - dtwallmax          : *maximum wall time between dumps (hhh:mm, 000:00=ignore)*
!   - dumpfile           : *dump file to start from*
!   - flux_limiter       : *limit radiation flux*
!   - hdivbbmax_max      : *max factor to decrease cleaning timestep propto B/(h|divB|)*
!   - hfact              : *h in units of particle spacing [h = hfact(m/rho)^(1/3)]*
!   - ien_type           : *energy variable (0=auto, 1=entropy, 2=energy, 3=entropy_s)*
!   - implicit_radiation : *use implicit integration (Whitehouse, Bate & Monaghan 2005)*
!   - iopacity_type      : *opacity method (0=inf,1=mesa,2=constant,-1=preserve)*
!   - ipdv_heating       : *heating from PdV work (0=off, 1=on)*
!   - irealvisc          : *physical viscosity type (0=none,1=const,2=Shakura/Sunyaev)*
!   - ireconav           : *use reconstruction in shock viscosity (-1=off,0=no limiter,1=Van Leer)*
!   - iresistive_heating : *resistive heating (0=off, 1=on)*
!   - ishock_heating     : *shock heating (0=off, 1=on)*
!   - itsmax_rad         : *max number of iterations allowed in implicit solver*
!   - iverbose           : *verboseness of log (-1=quiet 0=default 1=allsteps 2=debug 5=max)*
!   - kappa_cgs          : *constant opacity value in cm2/g*
!   - logfile            : *file to which output is directed*
!   - nfulldump          : *full dump every n dumps*
!   - nmax               : *maximum number of timesteps (0=just get derivs and stop)*
!   - nmaxdumps          : *stop after n full dumps (-ve=ignore)*
!   - nout               : *write dumpfile every n dtmax (-ve=ignore)*
!   - overcleanfac       : *factor to increase cleaning speed (decreases time step)*
!   - psidecayfac        : *div B diffusion parameter*
!   - ptol               : *tolerance on pmom iterations*
!   - rhofinal_cgs       : *maximum allowed density (cgs) (<=0 to ignore)*
!   - rkill              : *deactivate particles outside this radius (<0 is off)*
!   - shearparam         : *magnitude of shear viscosity (irealvisc=1) or alpha_SS (irealvisc=2)*
!   - tmax               : *end time*
!   - tol_rad            : *tolerance on backwards Euler implicit solve of dxi/dt*
!   - tolh               : *tolerance on h-rho iterations*
!   - tolv               : *tolerance on v iterations in timestepping*
!   - twallmax           : *maximum wall time (hhh:mm, 000:00=ignore)*
!   - use_mcfost         : *use the mcfost library*
!   - xtol               : *tolerance on xyz iterations*
!
! :Dependencies: cooling, damping, dim, dust, dust_formation, eos,
!   externalforces, forcing, gravwaveutils, growth, infile_utils, inject,
!   io, linklist, metric, nicil_sup, options, part, photoevap, ptmass,
!   ptmass_radiation, radiation_implicit, radiation_utils, timestep,
!   viscosity
!
 use timestep,  only:dtmax_dratio,dtmax_max,dtmax_min
 use options,   only:nfulldump,nmaxdumps,twallmax,iexternalforce,tolh, &
                     alpha,alphau,alphaB,beta,avdecayconst,damp,rkill, &
                     ipdv_heating,ishock_heating,iresistive_heating,ireconav, &
                     icooling,psidecayfac,overcleanfac,hdivbbmax_max,alphamax,calc_erot,rhofinal_cgs, &
                     use_mcfost,use_Voronoi_limits_file,Voronoi_limits_file,use_mcfost_stellar_parameters,&
                     exchange_radiation_energy,limit_radiation_flux,iopacity_type,mcfost_computes_Lacc,&
                     mcfost_uses_PdV,implicit_radiation,mcfost_keep_part,ISM, mcfost_dust_subl
 use timestep,  only:dtwallmax,tolv,xtol,ptol
 use viscosity, only:irealvisc,shearparam,bulkvisc
 use part,      only:hfact,ien_type
 use io,        only:iverbose
 use dim,       only:do_radiation,nucleation
 implicit none
 logical :: incl_runtime2 = .false.

contains

!-----------------------------------------------------------------
!+
!  writes an input file
!+
!-----------------------------------------------------------------
subroutine write_infile(infile,logfile,evfile,dumpfile,iwritein,iprint)
 use timestep,        only:tmax,dtmax,dtmax_user,nmax,nout,C_cour,C_force,C_ent
 use io,              only:fatal
 use infile_utils,    only:write_inopt
#ifdef DRIVING
 use forcing,         only:write_options_forcing
#endif
 use externalforces,  only:write_options_externalforces
 use damping,         only:write_options_damping
 use linklist,        only:write_inopts_link
#ifdef DUST
 use dust,            only:write_options_dust
#ifdef DUSTGROWTH
 use growth,          only:write_options_growth
#endif
#endif
#ifdef PHOTO
 use photoevap,       only:write_options_photoevap
#endif
#ifdef INJECT_PARTICLES
 use inject,          only:write_options_inject
#endif
 use dust_formation,  only:write_options_dust_formation
#ifdef NONIDEALMHD
 use nicil_sup,       only:write_options_nicil
#endif
#ifdef GR
 use metric,          only:write_options_metric
#endif
 use eos,             only:write_options_eos,ieos
 use ptmass,          only:write_options_ptmass
 use ptmass_radiation,only:write_options_ptmass_radiation
 use cooling,         only:write_options_cooling
 use gravwaveutils,   only:write_options_gravitationalwaves
 use radiation_utils,    only:kappa_cgs
 use radiation_implicit, only:tol_rad,itsmax_rad
 use dim,                only:maxvxyzu,maxptmass,gravity,sink_radiation,gr,nalpha
 use part,               only:h2chemistry,maxp,mhd,maxalpha,nptmass
 character(len=*), intent(in) :: infile,logfile,evfile,dumpfile
 integer,          intent(in) :: iwritein,iprint
 integer                      :: ierr
 character(len=10)            :: startdate,starttime

 if (iwritein /= iprint) then
    open(unit=iwritein,iostat=ierr,file=infile,status='replace',form='formatted')
    if (ierr /= 0) call fatal('write_infile','error creating input file, exiting...')
 endif

 if (iwritein /= iprint) then
!
! get date and time to timestamp the header
!
    call date_and_time(startdate,starttime)
    startdate = startdate(7:8)//'/'//startdate(5:6)//'/'//startdate(1:4)
    starttime = starttime(1:2)//':'//starttime(3:4)//':'//starttime(5:)
!
! write header to the file
!
    write(iwritein,"(a)") '# Runtime options file for Phantom, written '//startdate//' '//starttime
    write(iwritein,"(a)") '# Options not present assume their default values'
    write(iwritein,"(a)") '# This file is updated automatically after a full dump'
 endif

 write(iwritein,"(/,a)") '# job name'
 call write_inopt(trim(logfile),'logfile','file to which output is directed',iwritein)
 call write_inopt(trim(dumpfile),'dumpfile','dump file to start from',iwritein)

 write(iwritein,"(/,a)") '# options controlling run time and input/output'
 if (dtmax_user < 0.) dtmax_user = dtmax ! this should only ever be true for phantomsetup
 call write_inopt(tmax,'tmax','end time',iwritein)
 call write_inopt(dtmax_user,'dtmax','time between dumps',iwritein)
 call write_inopt(nmax,'nmax','maximum number of timesteps (0=just get derivs and stop)',iwritein)
 call write_inopt(nout,'nout','write dumpfile every n dtmax (-ve=ignore)',iwritein)
 call write_inopt(nmaxdumps,'nmaxdumps','stop after n full dumps (-ve=ignore)',iwritein)
 call write_inopt(real(twallmax),'twallmax','maximum wall time (hhh:mm, 000:00=ignore)',iwritein,time=.true.)
 call write_inopt(real(dtwallmax),'dtwallmax','maximum wall time between dumps (hhh:mm, 000:00=ignore)',iwritein,time=.true.)
 call write_inopt(nfulldump,'nfulldump','full dump every n dumps',iwritein)
 call write_inopt(iverbose,'iverbose','verboseness of log (-1=quiet 0=default 1=allsteps 2=debug 5=max)',iwritein)

 if (incl_runtime2 .or. rhofinal_cgs > 0.0 .or. dtmax_dratio > 1.0 .or. calc_erot) then
    write(iwritein,"(/,a)") '# options controlling run time and input/output: supplementary features'
    call write_inopt(rhofinal_cgs,'rhofinal_cgs','maximum allowed density (cgs) (<=0 to ignore)',iwritein)
    call write_inopt(dtmax_dratio,'dtmax_dratio','dynamic dtmax: density ratio controlling decrease (<=0 to ignore)',iwritein)
    call write_inopt(dtmax_max,'dtmax_max','dynamic dtmax: maximum allowed dtmax (=dtmax if <= 0)',iwritein)
    call write_inopt(dtmax_min,'dtmax_min','dynamic dtmax: minimum allowed dtmax',iwritein)
    call write_inopt(calc_erot,'calc_erot','include E_rot in the ev_file',iwritein)
 endif

 write(iwritein,"(/,a)") '# options controlling accuracy'
 call write_inopt(C_cour,'C_cour','Courant number',iwritein)
 call write_inopt(C_force,'C_force','dt_force number',iwritein)
 call write_inopt(tolv,'tolv','tolerance on v iterations in timestepping',iwritein,exp=.true.)
 call write_inopt(hfact,'hfact','h in units of particle spacing [h = hfact(m/rho)^(1/3)]',iwritein)
 call write_inopt(tolh,'tolh','tolerance on h-rho iterations',iwritein,exp=.true.)
 if (gr) then
    call write_inopt(C_ent,'C_ent','restrict timestep when ds/dt is too large (not used if ien_type != 3)',iwritein)
    call write_inopt(xtol,'xtol','tolerance on xyz iterations',iwritein)
    call write_inopt(ptol,'ptol','tolerance on pmom iterations',iwritein)
 endif

 call write_inopts_link(iwritein)

 write(iwritein,"(/,a)") '# options controlling hydrodynamics, artificial dissipation'
 if (maxalpha==maxp .and. nalpha > 0) then
    call write_inopt(alpha,'alpha','MINIMUM shock viscosity parameter',iwritein)
    call write_inopt(alphamax,'alphamax','MAXIMUM shock viscosity parameter',iwritein)
 else
    call write_inopt(alpha,'alpha','shock viscosity parameter',iwritein)
 endif
 if (maxvxyzu >= 4) then
    call write_inopt(alphau,'alphau','shock conductivity parameter',iwritein)
 endif
 if (mhd) then
    call write_inopt(alphaB,'alphaB','art. resistivity parameter',iwritein)
    call write_inopt(psidecayfac,'psidecayfac','div B diffusion parameter',iwritein)
    call write_inopt(overcleanfac,'overcleanfac','factor to increase cleaning speed (decreases time step)',iwritein)
    call write_inopt(hdivbbmax_max,'hdivbbmax_max','max factor to decrease cleaning timestep propto B/(h|divB|)',iwritein)
 endif
 call write_inopt(beta,'beta','beta viscosity',iwritein)
 if (maxalpha==maxp .and. maxp > 0) then
    call write_inopt(avdecayconst,'avdecayconst','decay time constant for viscosity switches',iwritein)
 endif
 if (gr) then
    call write_inopt(ireconav,'ireconav','use reconstruction in shock viscosity (-1=off,0=no limiter,1=Van Leer)',iwritein)
 endif
 call write_options_damping(iwritein)

 !
 ! thermodynamics
 !
 call write_options_eos(iwritein)
 if (maxvxyzu >= 4 .and. (ieos==2 .or. ieos==10 .or. ieos==15 .or. ieos==12 .or. ieos==16) ) then
    call write_inopt(ipdv_heating,'ipdv_heating','heating from PdV work (0=off, 1=on)',iwritein)
    call write_inopt(ishock_heating,'ishock_heating','shock heating (0=off, 1=on)',iwritein)
    if (mhd) then
       call write_inopt(iresistive_heating,'iresistive_heating','resistive heating (0=off, 1=on)',iwritein)
    endif
    if (gr) then
       call write_inopt(ien_type,'ien_type','energy variable (0=auto, 1=entropy, 2=energy, 3=entropy_s)',iwritein)
    endif
 endif

 if (maxvxyzu >= 4) call write_options_cooling(iwritein)

#ifdef MCFOST
 call write_inopt(use_mcfost,'use_mcfost','use the mcfost library',iwritein)
 if (use_Voronoi_limits_file) call write_inopt(Voronoi_limits_file,'Voronoi_limits_file',&
      'Limit file for the Voronoi tesselation',iwritein)
 call write_inopt(use_mcfost_stellar_parameters,'use_mcfost_stars',&
      'Fix the stellar parameters to mcfost values or update using sink mass',iwritein)
 call write_inopt(mcfost_computes_Lacc,'mcfost_computes_Lacc',&
      'Should mcfost compute the accretion luminosity',iwritein)
 call write_inopt(mcfost_uses_PdV,'mcfost_uses_PdV',&
      'Should mcfost use the PdV work and shock heating?',iwritein)
 call write_inopt(mcfost_keep_part,'mcfost_keep_part',&
      'Fraction of particles to keep for MCFOST',iwritein)
 call write_inopt(ISM,'ISM',&
      'ISM heating : 0 -> no ISM radiation field, 1 -> ProDiMo, 2 -> Bate & Keto',iwritein)
 call write_inopt(mcfost_dust_subl,'mcfost_dust_subl',&
      'Should mcfost do dust sublimation (experimental!)',iwritein)
#endif

 ! only write sink options if they are used, or if self-gravity is on
 if (nptmass > 0 .or. gravity) call write_options_ptmass(iwritein)

 call write_options_externalforces(iwritein,iexternalforce)

 write(iwritein,"(/,a)") '# options controlling physical viscosity'
 call write_inopt(irealvisc,'irealvisc','physical viscosity type (0=none,1=const,2=Shakura/Sunyaev)',iwritein)
 call write_inopt(shearparam,'shearparam','magnitude of shear viscosity (irealvisc=1) or alpha_SS (irealvisc=2)',iwritein)
 call write_inopt(bulkvisc,'bulkvisc','magnitude of bulk viscosity',iwritein)

#ifdef DRIVING
 call write_options_forcing(iwritein)
#endif

#ifdef DUST
 call write_options_dust(iwritein)
#ifdef DUSTGROWTH
 call write_options_growth(iwritein)
#endif
#endif

#ifdef PHOTO
 call write_options_photoevap(iwritein)
#endif

#ifdef INJECT_PARTICLES
 call write_options_inject(iwritein)
#endif
 if (nucleation) call write_options_dust_formation(iwritein)

 write(iwritein,"(/,a)") '# options for injecting/removing particles'
 call write_inopt(rkill,'rkill','deactivate particles outside this radius (<0 is off)',iwritein)

 if (sink_radiation) then
    write(iwritein,"(/,a)") '# options controling radiation pressure from sink particles'
    call write_options_ptmass_radiation(iwritein)
 endif
#ifdef NONIDEALMHD
 call write_options_nicil(iwritein)
#endif

 if (do_radiation) then
    write(iwritein,"(/,a)") '# options for radiation'
    call write_inopt(implicit_radiation,'implicit_radiation','use implicit integration (Whitehouse, Bate & Monaghan 2005)',iwritein)
    call write_inopt(exchange_radiation_energy,'gas-rad_exchange','exchange energy between gas and radiation',iwritein)
    call write_inopt(limit_radiation_flux,'flux_limiter','limit radiation flux',iwritein)
    call write_inopt(iopacity_type,'iopacity_type','opacity method (0=inf,1=mesa,2=constant,-1=preserve)',iwritein)
    if (iopacity_type == 2) call write_inopt(kappa_cgs,'kappa_cgs','constant opacity value in cm2/g',iwritein)
    if (implicit_radiation) then
       call write_inopt(tol_rad,'tol_rad','tolerance on backwards Euler implicit solve of dxi/dt',iwritein)
       call write_inopt(itsmax_rad,'itsmax_rad','max number of iterations allowed in implicit solver',iwritein)
    endif
 endif
#ifdef GR
 call write_options_metric(iwritein)
#endif
 call write_options_gravitationalwaves(iwritein)

 if (iwritein /= iprint) close(unit=iwritein)
 if (iwritein /= iprint) write(iprint,"(/,a)") ' input file '//trim(infile)//' written successfully.'

 return
end subroutine write_infile

!-----------------------------------------------------------------
!+
!  reads parameters for the run from the input file
!+
!-----------------------------------------------------------------
subroutine read_infile(infile,logfile,evfile,dumpfile)
 use dim,             only:maxvxyzu,maxptmass,gravity,sink_radiation,nucleation,&
<<<<<<< HEAD
                           itau_alloc,store_dust_temperature
=======
                           itau_alloc,store_dust_temperature,gr
>>>>>>> 891780d1
 use timestep,        only:tmax,dtmax,nmax,nout,C_cour,C_force
 use eos,             only:read_options_eos,ieos
 use io,              only:ireadin,iwritein,iprint,warn,die,error,fatal,id,master,fileprefix
 use infile_utils,    only:read_next_inopt,contains_loop,write_infile_series
#ifdef DRIVING
 use forcing,         only:read_options_forcing,write_options_forcing
#endif
 use externalforces,  only:read_options_externalforces
 use linklist,        only:read_inopts_link
#ifdef DUST
 use dust,            only:read_options_dust
#ifdef DUSTGROWTH
 use growth,          only:read_options_growth
#endif
#endif
#ifdef GR
 use metric,          only:read_options_metric
#endif
#ifdef PHOTO
 use photoevap,       only:read_options_photoevap
#endif
#ifdef INJECT_PARTICLES
 use inject,          only:read_options_inject
#endif
 use dust_formation,  only:read_options_dust_formation,idust_opacity
#ifdef NONIDEALMHD
 use nicil_sup,       only:read_options_nicil
#endif
 use part,            only:mhd,nptmass
 use cooling,         only:read_options_cooling
 use ptmass,          only:read_options_ptmass
 use ptmass_radiation,   only:read_options_ptmass_radiation,isink_radiation,alpha_rad
 use radiation_utils,    only:kappa_cgs
 use radiation_implicit, only:tol_rad,itsmax_rad
 use damping,         only:read_options_damping
 use gravwaveutils,   only:read_options_gravitationalwaves
 character(len=*), parameter   :: label = 'read_infile'
 character(len=*), intent(in)  :: infile
 character(len=*), intent(out) :: logfile,evfile,dumpfile
 character(len=len(infile)+4)  :: infilenew
 character(len=10) :: cline
 character(len=20) :: name
 character(len=120) :: valstring
 integer :: ierr,ireaderr,line,idot,ngot,nlinesread
 real    :: ratio
 logical :: imatch,igotallrequired,igotallturb,igotalllink,igotloops
 logical :: igotallbowen,igotallcooling,igotalldust,igotallextern,igotallinject,igotallgrowth
 logical :: igotallionise,igotallnonideal,igotalleos,igotallptmass,igotallphoto,igotalldamping
<<<<<<< HEAD
 logical :: igotallprad,igotalldustform,igotallgw
=======
 logical :: igotallprad,igotalldustform,igotallgw,igotallgr
>>>>>>> 891780d1
 integer, parameter :: nrequired = 1

 ireaderr = 0
 ierr     = 0
 line     = 0
 idot     = index(infile,'.in') - 1
 if (idot <= 1) idot = len_trim(infile)
 logfile    = infile(1:idot)//'01.log'
 dumpfile   = infile(1:idot)//'_00000.tmp'
 fileprefix = infile(1:idot)
 ngot            = 0
 igotallturb     = .true.
 igotalldust     = .true.
 igotallgrowth   = .true.
 igotallphoto    = .true.
 igotalllink     = .true.
 igotallextern   = .true.
 igotallinject   = .true.
 igotalleos      = .true.
 igotallcooling  = .true.
 igotalldamping  = .true.
 igotloops       = .false.
 igotallionise   = .true.
 igotallnonideal = .true.
 igotallbowen    = .true.
 igotallptmass   = .true.
 igotallprad     = .true.
 igotalldustform = .true.
 igotallgw       = .true.
<<<<<<< HEAD
=======
 igotallgr       = .true.
>>>>>>> 891780d1
 use_Voronoi_limits_file = .false.

 open(unit=ireadin,err=999,file=infile,status='old',form='formatted')
 do while (ireaderr == 0)
    call read_next_inopt(name,valstring,ireadin,ireaderr,nlinesread)
    if (contains_loop(valstring)) igotloops = .true.
    line = line + nlinesread

    !print*,'name: '//trim(name),' value: '//trim(valstring)
    select case(trim(name))
    case('logfile')
       logfile = trim(valstring(1:min(len(logfile),len(valstring))))
       idot = index(logfile,'.log') - 1
       if (idot <= 1) idot = len_trim(logfile)
       evfile  = logfile(1:idot)//'.ev'
    case('dumpfile')
       dumpfile = trim(valstring(1:min(len(dumpfile),len(valstring))))
       ngot = ngot + 1
    case('tmax')
       read(valstring,*,iostat=ierr) tmax
    case('dtmax')
       read(valstring,*,iostat=ierr) dtmax
    case('nmax')
       read(valstring,*,iostat=ierr) nmax
    case('nout')
       read(valstring,*,iostat=ierr) nout
    case('nmaxdumps')
       read(valstring,*,iostat=ierr) nmaxdumps
    case('twallmax')
       read(valstring,*,iostat=ierr) twallmax
    case('dtwallmax')
       read(valstring,*,iostat=ierr) dtwallmax
    case('iverbose')
       read(valstring,*,iostat=ierr) iverbose
    case('rhofinal_cgs')
       read(valstring,*,iostat=ierr) rhofinal_cgs
       incl_runtime2 = .true.
    case('calc_erot')
       read(valstring,*,iostat=ierr) calc_erot
       incl_runtime2 = .true.
    case('dtmax_dratio')
       read(valstring,*,iostat=ierr) dtmax_dratio
       incl_runtime2 = .true.
    case('dtmax_max')
       read(valstring,*,iostat=ierr) dtmax_max
       if (dtmax_max <= 0.0) dtmax_max = dtmax
       ! to prevent comparison errors from round-off
       ratio = dtmax_max/dtmax
       ratio = int(ratio+0.5)+0.0001
       dtmax_max = dtmax*ratio
    case('dtmax_min')
       read(valstring,*,iostat=ierr) dtmax_min
       ! to prevent comparison errors from round-off
       if (dtmax_min > epsilon(dtmax_min)) then
          ratio = dtmax/dtmax_min
          ratio = int(ratio+0.5)+0.0001
          dtmax_min = dtmax/ratio
       endif
    case('C_cour')
       read(valstring,*,iostat=ierr) C_cour
    case('C_force')
       read(valstring,*,iostat=ierr) C_force
    case('tolv')
       read(valstring,*,iostat=ierr) tolv
    case('xtol')
       read(valstring,*,iostat=ierr) xtol
    case('ptol')
       read(valstring,*,iostat=ierr) ptol
    case('hfact')
       read(valstring,*,iostat=ierr) hfact
    case('tolh')
       read(valstring,*,iostat=ierr) tolh
    case('rkill')
       read(valstring,*,iostat=ierr) rkill
    case('nfulldump')
       read(valstring,*,iostat=ierr) nfulldump
    case('alpha')
       read(valstring,*,iostat=ierr) alpha
    case('alphamax')
       read(valstring,*,iostat=ierr) alphamax
    case('alphau')
       read(valstring,*,iostat=ierr) alphau
    case('alphaB')
       read(valstring,*,iostat=ierr) alphaB
    case('psidecayfac')
       read(valstring,*,iostat=ierr) psidecayfac
    case('overcleanfac')
       read(valstring,*,iostat=ierr) overcleanfac
    case('hdivbbmax_max')
       read(valstring,*,iostat=ierr) hdivbbmax_max
    case('beta')
       read(valstring,*,iostat=ierr) beta
    case('ireconav')
       read(valstring,*,iostat=ierr) ireconav
    case('avdecayconst')
       read(valstring,*,iostat=ierr) avdecayconst
    case('ipdv_heating')
       read(valstring,*,iostat=ierr) ipdv_heating
    case('ishock_heating')
       read(valstring,*,iostat=ierr) ishock_heating
    case('iresistive_heating')
       read(valstring,*,iostat=ierr) iresistive_heating
    case('ien_type')
       read(valstring,*,iostat=ierr) ien_type
    case('irealvisc')
       read(valstring,*,iostat=ierr) irealvisc
    case('shearparam')
       read(valstring,*,iostat=ierr) shearparam
    case('bulkvisc')
       read(valstring,*,iostat=ierr) bulkvisc
#ifdef MCFOST
    case('use_mcfost')
       read(valstring,*,iostat=ierr) use_mcfost
    case('Voronoi_limits_file')
       read(valstring,*,iostat=ierr) Voronoi_limits_file
       use_Voronoi_limits_file = .true.
    case('use_mcfost_stars')
       read(valstring,*,iostat=ierr) use_mcfost_stellar_parameters
    case('mcfost_computes_Lacc')
       read(valstring,*,iostat=ierr) mcfost_computes_Lacc
    case('mcfost_uses_PdV')
       read(valstring,*,iostat=ierr) mcfost_uses_PdV
    case('mcfost_keep_part')
       read(valstring,*,iostat=ierr) mcfost_keep_part
    case('ISM')
       read(valstring,*,iostat=ierr) ISM
    case('mcfost_dust_subl')
       read(valstring,*,iostat=ierr) mcfost_dust_subl
#endif
    case('implicit_radiation')
       read(valstring,*,iostat=ierr) implicit_radiation
       if (implicit_radiation) store_dust_temperature = .true.
    case('gas-rad_exchange')
       read(valstring,*,iostat=ierr) exchange_radiation_energy
    case('flux_limiter')
       read(valstring,*,iostat=ierr) limit_radiation_flux
    case('iopacity_type')
       read(valstring,*,iostat=ierr) iopacity_type
    case('kappa_cgs')
       read(valstring,*,iostat=ierr) kappa_cgs
    case('tol_rad')
       read(valstring,*,iostat=ierr) tol_rad
    case('itsmax_rad')
       read(valstring,*,iostat=ierr) itsmax_rad
    case default
       imatch = .false.
       if (.not.imatch) call read_options_externalforces(name,valstring,imatch,igotallextern,ierr,iexternalforce)
#ifdef DRIVING
       if (.not.imatch) call read_options_forcing(name,valstring,imatch,igotallturb,ierr)
#endif
       if (.not.imatch) call read_inopts_link(name,valstring,imatch,igotalllink,ierr)
#ifdef DUST
       !--Extract if one-fluid dust is used from the fileid
       if (.not.imatch) call read_options_dust(name,valstring,imatch,igotalldust,ierr)
#ifdef DUSTGROWTH
       if (.not.imatch) call read_options_growth(name,valstring,imatch,igotallgrowth,ierr)
#endif
#endif
#ifdef GR
       if (.not.imatch) call read_options_metric(name,valstring,imatch,igotallgr,ierr)
#endif
#ifdef PHOTO
       if (.not.imatch) call read_options_photoevap(name,valstring,imatch,igotallphoto,ierr)
#endif
#ifdef INJECT_PARTICLES
       if (.not.imatch) call read_options_inject(name,valstring,imatch,igotallinject,ierr)
#endif
       if (.not.imatch .and. nucleation) call read_options_dust_formation(name,valstring,imatch,igotalldustform,ierr)
       if (.not.imatch .and. sink_radiation) then
          call read_options_ptmass_radiation(name,valstring,imatch,igotallprad,ierr)
       endif
#ifdef NONIDEALMHD
       if (.not.imatch) call read_options_nicil(name,valstring,imatch,igotallnonideal,ierr)
#endif
       if (.not.imatch) call read_options_eos(name,valstring,imatch,igotalleos,ierr)
       if (.not.imatch .and. maxvxyzu >= 4) call read_options_cooling(name,valstring,imatch,igotallcooling,ierr)
       if (.not.imatch) call read_options_damping(name,valstring,imatch,igotalldamping,ierr)
       if (maxptmass > 0) then
          if (.not.imatch) call read_options_ptmass(name,valstring,imatch,igotallptmass,ierr)
          !
          ! read whatever sink options are present, but make them not compulsory
          ! if there are no sinks used and there is no self-gravity
          !
          if (nptmass==0 .and. .not.gravity) igotallptmass = .true.
       endif
       if (.not.imatch) call read_options_gravitationalwaves(name,valstring,imatch,igotallgw,ierr)

       if (len_trim(name) /= 0 .and. .not.imatch) then
          call warn('read_infile','unknown variable '//trim(adjustl(name))// &
                     ' in input file, value = '//trim(adjustl(valstring)))
       endif
    end select
    if (ierr /= 0 .and. len_trim(name) /= 0) &
       call fatal('read_infile','error extracting '//trim(adjustl(name))//' from input file')
 enddo
 close(unit=ireadin)

 igotallrequired = (ngot  >=  nrequired) .and. igotalllink   .and. igotallbowen   .and. igotalldust &
                    .and. igotalleos    .and. igotallcooling .and. igotallextern  .and. igotallturb &
                    .and. igotallptmass .and. igotallinject  .and. igotallionise  .and. igotallnonideal &
                    .and. igotallphoto  .and. igotallgrowth  .and. igotalldamping .and. igotallprad &
<<<<<<< HEAD
                    .and. igotalldustform .and. igotallgw
=======
                    .and. igotalldustform .and. igotallgw .and. igotallgr
>>>>>>> 891780d1

 if (ierr /= 0 .or. ireaderr > 0 .or. .not.igotallrequired) then
    ierr = 1
    if (id==master) then
       if (igotallrequired) then
          write(cline,"(i10)") line
          call error('read_infile','error reading '//trim(infile)//' at line '//trim(adjustl(cline)))
          infilenew = trim(infile)//'.new'
       else
          call error('read_infile','input file '//trim(infile)//' is incomplete for current compilation')
          if (.not.igotalleos) write(*,*) 'missing equation of state options'
          if (.not.igotallcooling) write(*,*) 'missing cooling options'
          if (.not.igotalldamping) write(*,*) 'missing damping options'
          if (.not.igotalllink) write(*,*) 'missing link options'
          if (.not.igotallbowen) write(*,*) 'missing Bowen dust options'
          if (.not.igotalldust) write(*,*) 'missing dust options'
          if (.not.igotallgr) write(*,*) 'missing metric parameters (eg, spin, mass)'
          if (.not.igotallgrowth) write(*,*) 'missing growth options'
          if (.not.igotallphoto) write(*,*) 'missing photoevaporation options'
          if (.not.igotallextern) then
             if (gr) then
                write(*,*) 'missing GR quantities (eg: accretion radius)'
             else
                write(*,*) 'missing external force options'
             endif
          endif
          if (.not.igotallinject) write(*,*) 'missing inject-particle options'
          if (.not.igotallionise) write(*,*) 'missing ionisation options'
          if (.not.igotallnonideal) write(*,*) 'missing non-ideal MHD options'
          if (.not.igotallturb) write(*,*) 'missing turbulence-driving options'
          if (.not.igotallprad) write(*,*) 'missing sink particle radiation options'
          if (.not.igotallptmass) write(*,*) 'missing sink particle options'
          if (.not.igotalldustform) write(*,*) 'missing dusty wind options'
          if (.not.igotallgw) write(*,*) 'missing gravitational wave options'
          infilenew = trim(infile)
       endif
       write(*,"(a)") ' REWRITING '//trim(infilenew)//' with all current and available options...'
       call write_infile(infilenew,logfile,evfile,dumpfile,iwritein,iprint)

       if (trim(infilenew) /= trim(infile)) then
          write(*,"(/,a)") ' useful commands to cut and paste:'
          write(*,*) ' diff '//trim(infilenew)//' '//trim(infile)
          write(*,*) ' mv '//trim(infilenew)//' '//trim(infile)
       else
          write(*,"(/,a)") ' (try again using revised input file)'
       endif
    endif
    call die
 elseif (igotloops) then
    if (id==master) then
       write(iprint,"(1x,a)") 'loops detected in input file:'
       call write_infile_series(ireadin,iwritein,infile,line,ierr)
       if (ierr /= 0) call fatal(label,'error writing input file series')
    endif
    call die
 endif
!
!--check options for possible errors
!
 if (id==master) then
    if (dtmax > tmax) call warn(label,'no output dtmax > tmax',1)
    if (nout > nmax)  call warn(label,'no output nout > nmax',1)
    if (nout==0)     call fatal(label,'nout = 0')
    if (C_cour <= 0.)  call fatal(label,'Courant number < 0')
    if (C_cour > 1.)  call fatal(label,'ridiculously big courant number!!')
    if (C_force <= 0.) call fatal(label,'bad choice for force timestep control')
    if (tolv <= 0.)    call fatal(label,'silly choice for tolv (< 0)')
    if (tolv > 1.e-1) call warn(label,'dangerously large tolerance on v iterations')
    if (xtol <= 0.)    call fatal(label,'silly choice for xtol (< 0)')
    if (xtol > 1.e-1) call warn(label,'dangerously large tolerance on xyz iterations')
    if (ptol <= 0.)    call fatal(label,'silly choice for ptol (< 0)')
    if (ptol > 1.e-1) call warn(label,'dangerously large tolerance on pmom iterations')
    if (nfulldump==0 .or. nfulldump > 10000) call fatal(label,'nfulldump = 0')
    if (nfulldump >= 50) call warn(label,'no full dumps for a long time...',1)
    if (twallmax < 0.)  call fatal(label,'invalid twallmax (use 000:00 to ignore)')
    if (dtwallmax < 0.) call fatal(label,'invalid dtwallmax (use 000:00 to ignore)')
    if (hfact < 1. .or. hfact > 5.) &
                         call warn(label,'ridiculous choice of hfact',4)
    if (tolh > 1.e-3)   call warn(label,'tolh is quite large!',2)
    if (tolh < epsilon(tolh)) call fatal(label,'tolh too small to ever converge')
    !if (damp < 0.)     call fatal(label,'damping < 0')
    !if (damp > 1.)     call warn(label,'damping ridiculously big')
    if (alpha < 0.)    call fatal(label,'stupid choice of alpha')
    if (alphau < 0.)   call fatal(label,'stupid choice of alphau')
    if (alpha > 10.)   call warn(label,'very large alpha, need to change timestep',2)
    if (alphau > 10.)  call warn(label,'very large alphau, check timestep',3)
    if (alphamax < tiny(alphamax)) call warn(label,'alphamax = 0 means no shock viscosity',2)
    if (alphamax < 1.) call warn(label,'alphamax < 1 is dangerous if there are shocks: don''t publish crap',2)
    if (alphamax < 0. .or. alphamax > 100.) call fatal(label,'stupid value for alphamax (generally 0.0-1.0)')
    if (mhd) then
       if (alphaB < 0.)   call warn(label,'stupid choice of alphaB',4)
       if (alphaB > 10.)  call warn(label,'very large alphaB, check timestep',3)
       if (alphaB < 1.)   call warn(label,'alphaB < 1 is not recommended, please don''t publish rubbish',2)
       if (psidecayfac < 0.) call fatal(label,'stupid value for psidecayfac')
       if (psidecayfac > 2.) call warn(label,'psidecayfac set outside recommended range (0.1-2.0)')
       if (overcleanfac < 1.0) call warn(label,'overcleanfac less than 1')
       if (hdivbbmax_max < overcleanfac) then
          call warn(label,'Resetting hdivbbmax_max = overcleanfac')
          hdivbbmax_max = overcleanfac
       endif
    endif
    if (beta < 0.)     call fatal(label,'beta < 0')
    if (beta > 4.)     call warn(label,'very high beta viscosity set')
#ifndef MCFOST
    if (maxvxyzu >= 4 .and. (ieos /= 2 .and. ieos /= 4 .and. ieos /= 10 .and. ieos /=11 .and. &
                             ieos /=12 .and. ieos /= 15 .and. ieos /= 16 .and. ieos /= 20)) &
       call fatal(label,'only ieos=2 makes sense if storing thermal energy')
#endif
    if (irealvisc < 0 .or. irealvisc > 12)  call fatal(label,'invalid setting for physical viscosity')
    if (shearparam < 0.)                     call fatal(label,'stupid value for shear parameter (< 0)')
    if (irealvisc==2 .and. shearparam > 1) call error(label,'alpha > 1 for shakura-sunyaev viscosity')
    if (iverbose > 99 .or. iverbose < -9)   call fatal(label,'invalid verboseness setting (two digits only)')
    if (icooling > 0 .and. ieos /= 2) call fatal(label,'cooling requires adiabatic eos (ieos=2)')
    if (icooling > 0 .and. (ipdv_heating <= 0 .or. ishock_heating <= 0)) &
         call fatal(label,'cooling requires shock and work contributions')
    if (((isink_radiation == 1 .or. isink_radiation == 3 ) .and. idust_opacity == 0 ) &
       .and. alpha_rad < 1.d-10 .and. itau_alloc == 0) &
         call fatal(label,'no radiation pressure force! adapt isink_radiation/idust_opacity/alpha_rad')
    if (isink_radiation > 1 .and. idust_opacity == 0 ) &
         call fatal(label,'dust opacity not used! change isink_radiation or idust_opacity')
 endif
 return

999 continue
 if (id == master) then
    call error('Phantom','input file '//trim(infile)//' not found')
    if (adjustl(infile(1:1)) /= ' ') then
       write(*,*) ' creating one with default options...'
       infilenew = trim(infile)
       call write_infile(infilenew,logfile,evfile,dumpfile,iwritein,iprint)
    endif
 endif
 call die

end subroutine read_infile

end module readwrite_infile<|MERGE_RESOLUTION|>--- conflicted
+++ resolved
@@ -325,11 +325,7 @@
 !-----------------------------------------------------------------
 subroutine read_infile(infile,logfile,evfile,dumpfile)
  use dim,             only:maxvxyzu,maxptmass,gravity,sink_radiation,nucleation,&
-<<<<<<< HEAD
-                           itau_alloc,store_dust_temperature
-=======
                            itau_alloc,store_dust_temperature,gr
->>>>>>> 891780d1
  use timestep,        only:tmax,dtmax,nmax,nout,C_cour,C_force
  use eos,             only:read_options_eos,ieos
  use io,              only:ireadin,iwritein,iprint,warn,die,error,fatal,id,master,fileprefix
@@ -378,11 +374,7 @@
  logical :: imatch,igotallrequired,igotallturb,igotalllink,igotloops
  logical :: igotallbowen,igotallcooling,igotalldust,igotallextern,igotallinject,igotallgrowth
  logical :: igotallionise,igotallnonideal,igotalleos,igotallptmass,igotallphoto,igotalldamping
-<<<<<<< HEAD
- logical :: igotallprad,igotalldustform,igotallgw
-=======
  logical :: igotallprad,igotalldustform,igotallgw,igotallgr
->>>>>>> 891780d1
  integer, parameter :: nrequired = 1
 
  ireaderr = 0
@@ -412,10 +404,8 @@
  igotallprad     = .true.
  igotalldustform = .true.
  igotallgw       = .true.
-<<<<<<< HEAD
-=======
  igotallgr       = .true.
->>>>>>> 891780d1
+
  use_Voronoi_limits_file = .false.
 
  open(unit=ireadin,err=999,file=infile,status='old',form='formatted')
@@ -617,11 +607,7 @@
                     .and. igotalleos    .and. igotallcooling .and. igotallextern  .and. igotallturb &
                     .and. igotallptmass .and. igotallinject  .and. igotallionise  .and. igotallnonideal &
                     .and. igotallphoto  .and. igotallgrowth  .and. igotalldamping .and. igotallprad &
-<<<<<<< HEAD
-                    .and. igotalldustform .and. igotallgw
-=======
                     .and. igotalldustform .and. igotallgw .and. igotallgr
->>>>>>> 891780d1
 
  if (ierr /= 0 .or. ireaderr > 0 .or. .not.igotallrequired) then
     ierr = 1

!--------------------------------------------------------------------------!
! The Phantom Smoothed Particle Hydrodynamics code, by Daniel Price et al. !
! Copyright (c) 2007-2022 The Authors (see AUTHORS)                        !
! See LICENCE file for usage and distribution conditions                   !
! http://phantomsph.bitbucket.io/                                          !
!--------------------------------------------------------------------------!
module readwrite_infile
!
! This module contains all routines required for
!  reading and writing of input file
!
! :References: None
!
! :Owner: Daniel Price
!
! :Runtime parameters:
!   - C_cour             : *Courant number*
!   - C_force            : *dt_force number*
!   - alpha              : *art. viscosity parameter*
!   - alphaB             : *art. resistivity parameter*
!   - alphamax           : *MAXIMUM art. viscosity parameter*
!   - alphau             : *art. conductivity parameter*
!   - avdecayconst       : *decay time constant for viscosity switches*
!   - beta               : *beta viscosity*
!   - bulkvisc           : *magnitude of bulk viscosity*
!   - calc_erot          : *include E_rot in the ev_file*
!   - dtmax              : *time between dumps*
!   - dtmax_dratio       : *dynamic dtmax: density ratio controlling decrease (<=0 to ignore)*
!   - dtmax_max          : *dynamic dtmax: maximum allowed dtmax (=dtmax if <= 0)*
!   - dtmax_min          : *dynamic dtmax: minimum allowed dtmax*
!   - dtwallmax          : *maximum wall time between dumps (hhh:mm, 000:00=ignore)*
!   - dumpfile           : *dump file to start from*
!   - flux_limiter       : *limit radiation flux*
!   - hdivbbmax_max      : *max factor to decrease cleaning timestep propto B/(h|divB|)*
!   - hfact              : *h in units of particle spacing [h = hfact(m/rho)^(1/3)]*
!   - ien_type           : *energy variable (0=auto, 1=entropy, 2=energy)*
!   - iopacity_type      : *opacity method (0=inf,1=mesa,-1=preserve)*
!   - ipdv_heating       : *heating from PdV work (0=off, 1=on)*
!   - irealvisc          : *physical viscosity type (0=none,1=const,2=Shakura/Sunyaev)*
!   - iresistive_heating : *resistive heating (0=off, 1=on)*
!   - ishock_heating     : *shock heating (0=off, 1=on)*
!   - iverbose           : *verboseness of log (-1=quiet 0=default 1=allsteps 2=debug 5=max)*
!   - logfile            : *file to which output is directed*
!   - nfulldump          : *full dump every n dumps*
!   - nmax               : *maximum number of timesteps (0=just get derivs and stop)*
!   - nmaxdumps          : *stop after n full dumps (-ve=ignore)*
!   - nout               : *write dumpfile every n dtmax (-ve=ignore)*
!   - overcleanfac       : *factor to increase cleaning speed (decreases time step)*
!   - psidecayfac        : *div B diffusion parameter*
!   - ptol               : *tolerance on pmom iterations*
!   - rhofinal_cgs       : *maximum allowed density (cgs) (<=0 to ignore)*
!   - rkill              : *deactivate particles outside this radius (<0 is off)*
!   - shearparam         : *magnitude of shear viscosity (irealvisc=1) or alpha_SS (irealvisc=2)*
!   - tmax               : *end time*
!   - tolh               : *tolerance on h-rho iterations*
!   - tolv               : *tolerance on v iterations in timestepping*
!   - twallmax           : *maximum wall time (hhh:mm, 000:00=ignore)*
!   - use_mcfost         : *use the mcfost library*
!   - xtol               : *tolerance on xyz iterations*
!
! :Dependencies: cooling, damping, dim, dust, dust_formation, eos,
!   externalforces, forcing, gravwaveutils, growth, infile_utils, inject,
!   io, linklist, metric, nicil_sup, options, part, photoevap, ptmass,
!   ptmass_radiation, timestep, viscosity
!
 use timestep,  only:dtmax_dratio,dtmax_max,dtmax_min
 use options,   only:nfulldump,nmaxdumps,twallmax,iexternalforce,idamp,tolh, &
                     alpha,alphau,alphaB,beta,avdecayconst,damp,rkill, &
                     ipdv_heating,ishock_heating,iresistive_heating, &
                     icooling,psidecayfac,overcleanfac,hdivbbmax_max,alphamax,calc_erot,rhofinal_cgs, &
<<<<<<< HEAD
                     use_mcfost, use_Voronoi_limits_file, Voronoi_limits_file, use_mcfost_stellar_parameters,&
                     exchange_radiation_energy,limit_radiation_flux,iopacity_type, mcfost_computes_Lacc,&
                     mcfost_dust_sublimation
=======
                     use_mcfost,use_Voronoi_limits_file,Voronoi_limits_file,use_mcfost_stellar_parameters,&
                     exchange_radiation_energy,limit_radiation_flux,iopacity_type,mcfost_computes_Lacc, &
                     ien_type
>>>>>>> 6724d91c
 use timestep,  only:dtwallmax,tolv,xtol,ptol
 use viscosity, only:irealvisc,shearparam,bulkvisc
 use part,      only:hfact
 use io,        only:iverbose
 use dim,       only:do_radiation
 implicit none
 logical :: incl_runtime2 = .false.
 character(len=80), parameter, public :: &
    modid="$Id$"

contains

!-----------------------------------------------------------------
!+
!  writes an input file
!+
!-----------------------------------------------------------------
subroutine write_infile(infile,logfile,evfile,dumpfile,iwritein,iprint)
 use timestep,        only:tmax,dtmax,nmax,nout,C_cour,C_force
 use io,              only:fatal
 use infile_utils,    only:write_inopt
#ifdef DRIVING
 use forcing,         only:write_options_forcing
#endif
 use externalforces,  only:write_options_externalforces
 use damping,         only:write_options_damping
 use linklist,        only:write_inopts_link
#ifdef DUST
 use dust,            only:write_options_dust
#ifdef DUSTGROWTH
 use growth,          only:write_options_growth
#endif
#endif
#ifdef PHOTO
 use photoevap,       only:write_options_photoevap
#endif
#ifdef INJECT_PARTICLES
 use inject,          only:write_options_inject
#endif
#ifdef DUST_NUCLEATION
 use dust_formation,  only:write_options_dust_formation
#endif
#ifdef NONIDEALMHD
 use nicil_sup,       only:write_options_nicil
#endif
#ifdef GR
 use metric,          only:write_options_metric
#endif
 use eos,             only:write_options_eos,ieos
 use ptmass,          only:write_options_ptmass
 use ptmass_radiation,only:write_options_ptmass_radiation
 use cooling,         only:write_options_cooling
 use gravwaveutils,   only:write_options_gravitationalwaves
 use dim,             only:maxvxyzu,maxptmass,gravity,sink_radiation,gr
 use part,            only:h2chemistry,maxp,mhd,maxalpha,nptmass
 character(len=*), intent(in) :: infile,logfile,evfile,dumpfile
 integer,          intent(in) :: iwritein,iprint
 integer                      :: ierr
 character(len=10)            :: startdate,starttime

 if (iwritein /= iprint) then
    open(unit=iwritein,iostat=ierr,file=infile,status='replace',form='formatted')
    if (ierr /= 0) call fatal('write_infile','error creating input file, exiting...')
 endif

 if (iwritein /= iprint) then
!
! get date and time to timestamp the header
!
    call date_and_time(startdate,starttime)
    startdate = startdate(7:8)//'/'//startdate(5:6)//'/'//startdate(1:4)
    starttime = starttime(1:2)//':'//starttime(3:4)//':'//starttime(5:)
!
! write header to the file
!
    write(iwritein,"(a)") '# Runtime options file for Phantom, written '//startdate//' '//starttime
    write(iwritein,"(a)") '# Options not present assume their default values'
    write(iwritein,"(a)") '# This file is updated automatically after a full dump'
 endif

 write(iwritein,"(/,a)") '# job name'
 call write_inopt(trim(logfile),'logfile','file to which output is directed',iwritein)
 call write_inopt(trim(dumpfile),'dumpfile','dump file to start from',iwritein)

 write(iwritein,"(/,a)") '# options controlling run time and input/output'
 call write_inopt(tmax,'tmax','end time',iwritein)
 call write_inopt(dtmax,'dtmax','time between dumps',iwritein)
 call write_inopt(nmax,'nmax','maximum number of timesteps (0=just get derivs and stop)',iwritein)
 call write_inopt(nout,'nout','write dumpfile every n dtmax (-ve=ignore)',iwritein)
 call write_inopt(nmaxdumps,'nmaxdumps','stop after n full dumps (-ve=ignore)',iwritein)
 call write_inopt(real(twallmax),'twallmax','maximum wall time (hhh:mm, 000:00=ignore)',iwritein,time=.true.)
 call write_inopt(real(dtwallmax),'dtwallmax','maximum wall time between dumps (hhh:mm, 000:00=ignore)',iwritein,time=.true.)
 call write_inopt(nfulldump,'nfulldump','full dump every n dumps',iwritein)
 call write_inopt(iverbose,'iverbose','verboseness of log (-1=quiet 0=default 1=allsteps 2=debug 5=max)',iwritein)

 if (incl_runtime2 .or. rhofinal_cgs > 0.0 .or. dtmax_dratio > 1.0 .or. calc_erot) then
    write(iwritein,"(/,a)") '# options controlling run time and input/output: supplementary features'
    call write_inopt(rhofinal_cgs,'rhofinal_cgs','maximum allowed density (cgs) (<=0 to ignore)',iwritein)
    call write_inopt(dtmax_dratio,'dtmax_dratio','dynamic dtmax: density ratio controlling decrease (<=0 to ignore)',iwritein)
    call write_inopt(dtmax_max,'dtmax_max','dynamic dtmax: maximum allowed dtmax (=dtmax if <= 0)',iwritein)
    call write_inopt(dtmax_min,'dtmax_min','dynamic dtmax: minimum allowed dtmax',iwritein)
    call write_inopt(calc_erot,'calc_erot','include E_rot in the ev_file',iwritein)
 endif

 write(iwritein,"(/,a)") '# options controlling accuracy'
 call write_inopt(C_cour,'C_cour','Courant number',iwritein)
 call write_inopt(C_force,'C_force','dt_force number',iwritein)
 call write_inopt(tolv,'tolv','tolerance on v iterations in timestepping',iwritein,exp=.true.)
 call write_inopt(hfact,'hfact','h in units of particle spacing [h = hfact(m/rho)^(1/3)]',iwritein)
 call write_inopt(tolh,'tolh','tolerance on h-rho iterations',iwritein,exp=.true.)
 if (gr) then
    call write_inopt(xtol,'xtol','tolerance on xyz iterations',iwritein)
    call write_inopt(ptol,'ptol','tolerance on pmom iterations',iwritein)
 endif

 call write_inopts_link(iwritein)

 write(iwritein,"(/,a)") '# options controlling hydrodynamics, artificial dissipation'
 if (maxalpha==maxp) then
    call write_inopt(alpha,'alpha','MINIMUM art. viscosity parameter',iwritein)
    call write_inopt(alphamax,'alphamax','MAXIMUM art. viscosity parameter',iwritein)
 else
    call write_inopt(alpha,'alpha','art. viscosity parameter',iwritein)
 endif
 if (maxvxyzu >= 4) then
    call write_inopt(alphau,'alphau','art. conductivity parameter',iwritein)
 endif
 if (mhd) then
    call write_inopt(alphaB,'alphaB','art. resistivity parameter',iwritein)
    call write_inopt(psidecayfac,'psidecayfac','div B diffusion parameter',iwritein)
    call write_inopt(overcleanfac,'overcleanfac','factor to increase cleaning speed (decreases time step)',iwritein)
    call write_inopt(hdivbbmax_max,'hdivbbmax_max','max factor to decrease cleaning timestep propto B/(h|divB|)',iwritein)
 endif
 call write_inopt(beta,'beta','beta viscosity',iwritein)
 call write_inopt(avdecayconst,'avdecayconst','decay time constant for viscosity switches',iwritein)

 call write_options_damping(iwritein,idamp)

 !
 ! thermodynamics
 !
 call write_options_eos(iwritein)
 if (maxvxyzu >= 4 .and. (ieos==2 .or. ieos==10 .or. ieos==15 .or. ieos==12 .or. ieos==16) ) then
    call write_inopt(ipdv_heating,'ipdv_heating','heating from PdV work (0=off, 1=on)',iwritein)
    call write_inopt(ishock_heating,'ishock_heating','shock heating (0=off, 1=on)',iwritein)
    if (mhd) then
       call write_inopt(iresistive_heating,'iresistive_heating','resistive heating (0=off, 1=on)',iwritein)
    endif
    if (gr) then
       call write_inopt(ien_type,'ien_type','energy variable (0=auto, 1=entropy, 2=energy)',iwritein)
    endif
 endif

 if (maxvxyzu >= 4) call write_options_cooling(iwritein)

#ifdef MCFOST
 call write_inopt(use_mcfost,'use_mcfost','use the mcfost library',iwritein)
 if (use_Voronoi_limits_file) call write_inopt(Voronoi_limits_file,'Voronoi_limits_file',&
      'Limit file for the Voronoi tesselation',iwritein)
 call write_inopt(use_mcfost_stellar_parameters,'use_mcfost_stars',&
      'Fix the stellar parameters to mcfost values or update using sink mass',iwritein)
 call write_inopt(mcfost_computes_Lacc,'mcfost_computes_Lacc',&
      'Should mcfost compute the accretion luminosity',iwritein)
 call write_inopt(mcfost_dust_sublimation,'mcfost_dust_sublimation',&
      'Should mcfost do dust sublimation',iwritein)
#endif

 ! only write sink options if they are used, or if self-gravity is on
 if (nptmass > 0 .or. gravity) call write_options_ptmass(iwritein)

 call write_options_externalforces(iwritein,iexternalforce)

 write(iwritein,"(/,a)") '# options controlling physical viscosity'
 call write_inopt(irealvisc,'irealvisc','physical viscosity type (0=none,1=const,2=Shakura/Sunyaev)',iwritein)
 call write_inopt(shearparam,'shearparam','magnitude of shear viscosity (irealvisc=1) or alpha_SS (irealvisc=2)',iwritein)
 call write_inopt(bulkvisc,'bulkvisc','magnitude of bulk viscosity',iwritein)

#ifdef DRIVING
 call write_options_forcing(iwritein)
#endif

#ifdef DUST
 call write_options_dust(iwritein)
#ifdef DUSTGROWTH
 call write_options_growth(iwritein)
#endif
#endif

#ifdef PHOTO
 call write_options_photoevap(iwritein)
#endif

#ifdef INJECT_PARTICLES
 call write_options_inject(iwritein)
#endif
#ifdef DUST_NUCLEATION
 call write_options_dust_formation(iwritein)
#endif

 write(iwritein,"(/,a)") '# options for injecting/removing particles'
 call write_inopt(rkill,'rkill','deactivate particles outside this radius (<0 is off)',iwritein)

 if (sink_radiation) then
    write(iwritein,"(/,a)") '# options controling radiation pressure from sink particles'
    call write_options_ptmass_radiation(iwritein)
 endif
#ifdef NONIDEALMHD
 call write_options_nicil(iwritein)
#endif

 if (do_radiation) then
    write(iwritein,"(/,a)") '# options for radiation'
    call write_inopt(exchange_radiation_energy,'gas-rad_exchange','exchange energy between gas and radiation',iwritein)
    call write_inopt(limit_radiation_flux,'flux_limiter','limit radiation flux',iwritein)
    call write_inopt(iopacity_type,'iopacity_type','opacity method (0=inf,1=mesa,-1=preserve)',iwritein)
 endif
#ifdef GR
 call write_options_metric(iwritein)
#endif
 call write_options_gravitationalwaves(iwritein)

 if (iwritein /= iprint) close(unit=iwritein)
 if (iwritein /= iprint) write(iprint,"(/,a)") ' input file '//trim(infile)//' written successfully.'

 return
end subroutine write_infile

!-----------------------------------------------------------------
!+
!  reads parameters for the run from the input file
!+
!-----------------------------------------------------------------
subroutine read_infile(infile,logfile,evfile,dumpfile)
 use dim,             only:maxvxyzu,maxptmass,gravity,sink_radiation
 use timestep,        only:tmax,dtmax,nmax,nout,C_cour,C_force
 use eos,             only:use_entropy,read_options_eos,ieos
 use io,              only:ireadin,iwritein,iprint,warn,die,error,fatal,id,master
 use infile_utils,    only:read_next_inopt,contains_loop,write_infile_series
#ifdef DRIVING
 use forcing,         only:read_options_forcing,write_options_forcing
#endif
 use externalforces,  only:read_options_externalforces
 use linklist,        only:read_inopts_link
#ifdef DUST
 use dust,            only:read_options_dust
#ifdef DUSTGROWTH
 use growth,          only:read_options_growth
#endif
#endif
#ifdef GR
 use metric,          only:read_options_metric
#endif
#ifdef PHOTO
 use photoevap,       only:read_options_photoevap
#endif
#ifdef INJECT_PARTICLES
 use inject,          only:read_options_inject
#endif
#ifdef DUST_NUCLEATION
 use dust_formation,  only:read_options_dust_formation,idust_opacity
#endif
#ifdef NONIDEALMHD
 use nicil_sup,       only:read_options_nicil
#endif
 use part,            only:mhd,nptmass
 use cooling,         only:read_options_cooling
 use ptmass,          only:read_options_ptmass
 use ptmass_radiation,only:read_options_ptmass_radiation
#ifdef WIND
 use ptmass_radiation,only:isink_radiation,alpha_rad
#endif
 use damping,         only:read_options_damping
 use gravwaveutils,   only:read_options_gravitationalwaves
 character(len=*), parameter   :: label = 'read_infile'
 character(len=*), intent(in)  :: infile
 character(len=*), intent(out) :: logfile,evfile,dumpfile
 character(len=len(infile)+4)  :: infilenew
 character(len=10) :: cline
 character(len=20) :: name
 character(len=120) :: valstring
 integer :: ierr,ireaderr,line,idot,ngot,nlinesread
 real    :: ratio
 logical :: imatch,igotallrequired,igotallturb,igotalllink,igotloops
 logical :: igotallbowen,igotallcooling,igotalldust,igotallextern,igotallinject,igotallgrowth
 logical :: igotallionise,igotallnonideal,igotalleos,igotallptmass,igotallphoto,igotalldamping
 logical :: igotallprad,igotalldustform,igotallgw
 integer, parameter :: nrequired = 1

 ireaderr = 0
 ierr     = 0
 line     = 0
 idot     = index(infile,'.in') - 1
 if (idot <= 1) idot = len_trim(infile)
 logfile    = infile(1:idot)//'01.log'
 dumpfile   = infile(1:idot)//'_00000.tmp'
 ngot            = 0
 igotallturb     = .true.
 igotalldust     = .true.
 igotallgrowth   = .true.
 igotallphoto    = .true.
 igotalllink     = .true.
 igotallextern   = .true.
 igotallinject   = .true.
 igotalleos      = .true.
 igotallcooling  = .true.
 igotalldamping  = .true.
 igotloops       = .false.
 igotallionise   = .true.
 igotallnonideal = .true.
 igotallbowen    = .true.
 igotallptmass   = .true.
 igotallprad     = .true.
 igotalldustform = .true.
 igotallgw       = .true.
 use_Voronoi_limits_file = .false.

 open(unit=ireadin,err=999,file=infile,status='old',form='formatted')
 do while (ireaderr == 0)
    call read_next_inopt(name,valstring,ireadin,ireaderr,nlinesread)
    if (contains_loop(valstring)) igotloops = .true.
    line = line + nlinesread

    !print*,'name: '//trim(name),' value: '//trim(valstring)
    select case(trim(name))
    case('logfile')
       logfile = trim(valstring(1:min(len(logfile),len(valstring))))
       idot = index(logfile,'.log') - 1
       if (idot <= 1) idot = len_trim(logfile)
       evfile  = logfile(1:idot)//'.ev'
    case('dumpfile')
       dumpfile = trim(valstring(1:min(len(dumpfile),len(valstring))))
       ngot = ngot + 1
    case('tmax')
       read(valstring,*,iostat=ierr) tmax
    case('dtmax')
       read(valstring,*,iostat=ierr) dtmax
    case('nmax')
       read(valstring,*,iostat=ierr) nmax
    case('nout')
       read(valstring,*,iostat=ierr) nout
    case('nmaxdumps')
       read(valstring,*,iostat=ierr) nmaxdumps
    case('twallmax')
       read(valstring,*,iostat=ierr) twallmax
    case('dtwallmax')
       read(valstring,*,iostat=ierr) dtwallmax
    case('iverbose')
       read(valstring,*,iostat=ierr) iverbose
    case('rhofinal_cgs')
       read(valstring,*,iostat=ierr) rhofinal_cgs
       incl_runtime2 = .true.
    case('calc_erot')
       read(valstring,*,iostat=ierr) calc_erot
       incl_runtime2 = .true.
    case('dtmax_dratio')
       read(valstring,*,iostat=ierr) dtmax_dratio
       incl_runtime2 = .true.
    case('dtmax_max')
       read(valstring,*,iostat=ierr) dtmax_max
       if (dtmax_max <= 0.0) dtmax_max = dtmax
       ! to prevent comparison errors from round-off
       ratio = dtmax_max/dtmax
       ratio = int(ratio+0.5)+0.0001
       dtmax_max = dtmax*ratio
    case('dtmax_min')
       read(valstring,*,iostat=ierr) dtmax_min
       ! to prevent comparison errors from round-off
       if (dtmax_min > epsilon(dtmax_min)) then
          ratio = dtmax/dtmax_min
          ratio = int(ratio+0.5)+0.0001
          dtmax_min = dtmax/ratio
       endif
    case('C_cour')
       read(valstring,*,iostat=ierr) C_cour
    case('C_force')
       read(valstring,*,iostat=ierr) C_force
    case('tolv')
       read(valstring,*,iostat=ierr) tolv
    case('xtol')
       read(valstring,*,iostat=ierr) xtol
    case('ptol')
       read(valstring,*,iostat=ierr) ptol
    case('hfact')
       read(valstring,*,iostat=ierr) hfact
    case('tolh')
       read(valstring,*,iostat=ierr) tolh
    case('rkill')
       read(valstring,*,iostat=ierr) rkill
    case('nfulldump')
       read(valstring,*,iostat=ierr) nfulldump
    case('alpha')
       read(valstring,*,iostat=ierr) alpha
    case('alphamax')
       read(valstring,*,iostat=ierr) alphamax
    case('alphau')
       read(valstring,*,iostat=ierr) alphau
    case('alphaB')
       read(valstring,*,iostat=ierr) alphaB
    case('psidecayfac')
       read(valstring,*,iostat=ierr) psidecayfac
    case('overcleanfac')
       read(valstring,*,iostat=ierr) overcleanfac
    case('hdivbbmax_max')
       read(valstring,*,iostat=ierr) hdivbbmax_max
    case('beta')
       read(valstring,*,iostat=ierr) beta
    case('avdecayconst')
       read(valstring,*,iostat=ierr) avdecayconst
    case('ipdv_heating')
       read(valstring,*,iostat=ierr) ipdv_heating
    case('ishock_heating')
       read(valstring,*,iostat=ierr) ishock_heating
    case('iresistive_heating')
       read(valstring,*,iostat=ierr) iresistive_heating
    case('ien_type')
       read(valstring,*,iostat=ierr) ien_type
    case('irealvisc')
       read(valstring,*,iostat=ierr) irealvisc
    case('shearparam')
       read(valstring,*,iostat=ierr) shearparam
    case('bulkvisc')
       read(valstring,*,iostat=ierr) bulkvisc
#ifdef MCFOST
    case('use_mcfost')
       read(valstring,*,iostat=ierr) use_mcfost
    case('Voronoi_limits_file')
       read(valstring,*,iostat=ierr) Voronoi_limits_file
       use_Voronoi_limits_file = .true.
    case('use_mcfost_stars')
       read(valstring,*,iostat=ierr) use_mcfost_stellar_parameters
    case('mcfost_computes_Lacc')
       read(valstring,*,iostat=ierr) mcfost_computes_Lacc
    case('mcfost_dust_sublimation')
       read(valstring,*,iostat=ierr) mcfost_dust_sublimation
#endif
    case('gas-rad_exchange')
       read(valstring,*,iostat=ierr) exchange_radiation_energy
    case('flux_limiter')
       read(valstring,*,iostat=ierr) limit_radiation_flux
    case('iopacity_type')
       read(valstring,*,iostat=ierr) iopacity_type
    case default
       imatch = .false.
       if (.not.imatch) call read_options_externalforces(name,valstring,imatch,igotallextern,ierr,iexternalforce)
#ifdef DRIVING
       if (.not.imatch) call read_options_forcing(name,valstring,imatch,igotallturb,ierr)
#endif
       if (.not.imatch) call read_inopts_link(name,valstring,imatch,igotalllink,ierr)
#ifdef DUST
       !--Extract if one-fluid dust is used from the fileid
       if (.not.imatch) call read_options_dust(name,valstring,imatch,igotalldust,ierr)
#ifdef DUSTGROWTH
       if (.not.imatch) call read_options_growth(name,valstring,imatch,igotallgrowth,ierr)
#endif
#endif
#ifdef GR
       if (.not.imatch) call read_options_metric(name,valstring,imatch,igotalldust,ierr)
#endif
#ifdef PHOTO
       if (.not.imatch) call read_options_photoevap(name,valstring,imatch,igotallphoto,ierr)
#endif
#ifdef INJECT_PARTICLES
       if (.not.imatch) call read_options_inject(name,valstring,imatch,igotallinject,ierr)
#endif
#ifdef DUST_NUCLEATION
       if (.not.imatch) call read_options_dust_formation(name,valstring,imatch,igotalldustform,ierr)
#endif
       if (.not.imatch .and. sink_radiation) then
          call read_options_ptmass_radiation(name,valstring,imatch,igotallprad,ierr)
       endif
#ifdef NONIDEALMHD
       if (.not.imatch) call read_options_nicil(name,valstring,imatch,igotallnonideal,ierr)
#endif
       if (.not.imatch) call read_options_eos(name,valstring,imatch,igotalleos,ierr)
       if (.not.imatch .and. maxvxyzu >= 4) call read_options_cooling(name,valstring,imatch,igotallcooling,ierr)
       if (.not.imatch) call read_options_damping(name,valstring,imatch,igotalldamping,ierr,idamp)
       if (maxptmass > 0) then
          if (.not.imatch) call read_options_ptmass(name,valstring,imatch,igotallptmass,ierr)
          !
          ! read whatever sink options are present, but make them not compulsory
          ! if there are no sinks used and there is no self-gravity
          !
          if (nptmass==0 .and. .not.gravity) igotallptmass = .true.
       endif
       if (.not.imatch) call read_options_gravitationalwaves(name,valstring,imatch,igotallgw,ierr)

       if (len_trim(name) /= 0 .and. .not.imatch) then
          call warn('read_infile','unknown variable '//trim(adjustl(name))// &
                     ' in input file, value = '//trim(adjustl(valstring)))
       endif
    end select
    if (ierr /= 0 .and. len_trim(name) /= 0) &
       call fatal('read_infile','error extracting '//trim(adjustl(name))//' from input file')
 enddo
 close(unit=ireadin)

 igotallrequired = (ngot  >=  nrequired) .and. igotalllink   .and. igotallbowen   .and. igotalldust &
                    .and. igotalleos    .and. igotallcooling .and. igotallextern  .and. igotallturb &
                    .and. igotallptmass .and. igotallinject  .and. igotallionise  .and. igotallnonideal &
                    .and. igotallphoto  .and. igotallgrowth  .and. igotalldamping .and. igotallprad &
                    .and. igotalldustform .and. igotallgw

 if (ierr /= 0 .or. ireaderr > 0 .or. .not.igotallrequired) then
    ierr = 1
    if (id==master) then
       if (igotallrequired) then
          write(cline,"(i10)") line
          call error('read_infile','error reading '//trim(infile)//' at line '//trim(adjustl(cline)))
          infilenew = trim(infile)//'.new'
       else
          call error('read_infile','input file '//trim(infile)//' is incomplete for current compilation')
          if (.not.igotalleos) write(*,*) 'missing equation of state options'
          if (.not.igotallcooling) write(*,*) 'missing cooling options'
          if (.not.igotalldamping) write(*,*) 'missing damping options'
          if (.not.igotalllink) write(*,*) 'missing link options'
          if (.not.igotallbowen) write(*,*) 'missing Bowen dust options'
          if (.not.igotalldust) write(*,*) 'missing dust options'
          if (.not.igotallgrowth) write(*,*) 'missing growth options'
          if (.not.igotallphoto) write(*,*) 'missing photoevaporation options'
          if (.not.igotallextern) write(*,*) 'missing external force options'
          if (.not.igotallinject) write(*,*) 'missing inject-particle options'
          if (.not.igotallionise) write(*,*) 'missing ionisation options'
          if (.not.igotallnonideal) write(*,*) 'missing non-ideal MHD options'
          if (.not.igotallturb) write(*,*) 'missing turbulence-driving options'
          if (.not.igotallprad) write(*,*) 'missing sink particle radiation options'
          if (.not.igotallptmass) write(*,*) 'missing sink particle options'
          if (.not.igotalldustform) write(*,*) 'missing dusty wind options'
          if (.not.igotallgw) write(*,*) 'missing gravitational wave options'
          infilenew = trim(infile)
       endif
       write(*,"(a)") ' REWRITING '//trim(infilenew)//' with all current and available options...'
       call write_infile(infilenew,logfile,evfile,dumpfile,iwritein,iprint)

       if (trim(infilenew) /= trim(infile)) then
          write(*,"(/,a)") ' useful commands to cut and paste:'
          write(*,*) ' diff '//trim(infilenew)//' '//trim(infile)
          write(*,*) ' mv '//trim(infilenew)//' '//trim(infile)
       else
          write(*,"(/,a)") ' (try again using revised input file)'
       endif
    endif
    call die
 elseif (igotloops) then
    if (id==master) then
       write(iprint,"(1x,a)") 'loops detected in input file:'
       call write_infile_series(ireadin,iwritein,infile,line,ierr)
       if (ierr /= 0) call fatal(label,'error writing input file series')
    endif
    call die
 endif
!
!--check options for possible errors
!
 if (id==master) then
    if (dtmax > tmax) call warn(label,'no output dtmax > tmax',1)
    if (nout > nmax)  call warn(label,'no output nout > nmax',1)
    if (nout==0)     call fatal(label,'nout = 0')
    if (C_cour <= 0.)  call fatal(label,'Courant number < 0')
    if (C_cour > 1.)  call fatal(label,'ridiculously big courant number!!')
    if (C_force <= 0.) call fatal(label,'bad choice for force timestep control')
    if (tolv <= 0.)    call fatal(label,'silly choice for tolv (< 0)')
    if (tolv > 1.e-1) call warn(label,'dangerously large tolerance on v iterations')
    if (xtol <= 0.)    call fatal(label,'silly choice for xtol (< 0)')
    if (xtol > 1.e-1) call warn(label,'dangerously large tolerance on xyz iterations')
    if (ptol <= 0.)    call fatal(label,'silly choice for ptol (< 0)')
    if (ptol > 1.e-1) call warn(label,'dangerously large tolerance on pmom iterations')
    if (nfulldump==0 .or. nfulldump > 10000) call fatal(label,'nfulldump = 0')
    if (nfulldump >= 50) call warn(label,'no full dumps for a long time...',1)
    if (twallmax < 0.)  call fatal(label,'invalid twallmax (use 000:00 to ignore)')
    if (dtwallmax < 0.) call fatal(label,'invalid dtwallmax (use 000:00 to ignore)')
    if (hfact < 1. .or. hfact > 5.) &
                         call warn(label,'ridiculous choice of hfact',4)
    if (tolh > 1.e-3)   call warn(label,'tolh is quite large!',2)
    if (tolh < epsilon(tolh)) call fatal(label,'tolh too small to ever converge')
    !if (damp < 0.)     call fatal(label,'damping < 0')
    !if (damp > 1.)     call warn(label,'damping ridiculously big')
    if (alpha < 0.)    call fatal(label,'stupid choice of alpha')
    if (alphau < 0.)   call fatal(label,'stupid choice of alphau')
    if (alphau > tiny(alphau) .and. use_entropy) &
                        call fatal(label,'cannot use thermal conductivity if evolving entropy')
    if (alpha > 10.)   call warn(label,'very large alpha, need to change timestep',2)
    if (alphau > 10.)  call warn(label,'very large alphau, check timestep',3)
    if (alphamax < tiny(alphamax)) call warn(label,'alphamax = 0 means no shock viscosity',2)
    if (alphamax < 1.) call warn(label,'alphamax < 1 is dangerous if there are shocks: don''t publish crap',2)
    if (alphamax < 0. .or. alphamax > 100.) call fatal(label,'stupid value for alphamax (generally 0.0-1.0)')
    if (mhd) then
       if (alphaB < 0.)   call warn(label,'stupid choice of alphaB',4)
       if (alphaB > 10.)  call warn(label,'very large alphaB, check timestep',3)
       if (alphaB < 1.)   call warn(label,'alphaB < 1 is not recommended, please don''t publish rubbish',2)
       if (psidecayfac < 0.) call fatal(label,'stupid value for psidecayfac')
       if (psidecayfac > 2.) call warn(label,'psidecayfac set outside recommended range (0.1-2.0)')
       if (overcleanfac < 1.0) call warn(label,'overcleanfac less than 1')
       if (hdivbbmax_max < overcleanfac) then
          call warn(label,'Resetting hdivbbmax_max = overcleanfac')
          hdivbbmax_max = overcleanfac
       endif
    endif
    if (beta < 0.)     call fatal(label,'beta < 0')
    if (beta > 4.)     call warn(label,'very high beta viscosity set')
#ifndef MCFOST
    if (maxvxyzu >= 4 .and. (ieos /= 2 .and. ieos /= 4 .and. ieos /= 10 .and. ieos /=11 .and. &
                             ieos /=12 .and. ieos /= 15 .and. ieos /= 16 .and. ieos /= 20)) &
       call fatal(label,'only ieos=2 makes sense if storing thermal energy')
#endif
    if (irealvisc < 0 .or. irealvisc > 12)  call fatal(label,'invalid setting for physical viscosity')
    if (shearparam < 0.)                     call fatal(label,'stupid value for shear parameter (< 0)')
    if (irealvisc==2 .and. shearparam > 1) call error(label,'alpha > 1 for shakura-sunyaev viscosity')
    if (iverbose > 99 .or. iverbose < -9)   call fatal(label,'invalid verboseness setting (two digits only)')
    if (icooling > 0 .and. ieos /= 2) call fatal(label,'cooling requires adiabatic eos (ieos=2)')
    if (icooling > 0 .and. (ipdv_heating <= 0 .or. ishock_heating <= 0)) &
         call fatal(label,'cooling requires shock and work contributions')
#ifdef WIND
    if (((isink_radiation == 1 .and. idust_opacity == 0 ) .or. isink_radiation == 3 ) .and. alpha_rad < 1.d-10) &
         call fatal(label,'no radiation pressure force! adapt isink_radiation/idust_opacity/alpha_rad')
    if (isink_radiation > 1 .and. idust_opacity == 0 ) &
         call fatal(label,'dust opacity not used! change isink_radiation or idust_opacity')
#endif
 endif
 return

999 continue
 if (id == master) then
    call error('Phantom','input file '//trim(infile)//' not found')
    if (adjustl(infile(1:1)) /= ' ') then
       write(*,*) ' creating one with default options...'
       infilenew = trim(infile)
       call write_infile(infilenew,logfile,evfile,dumpfile,iwritein,iprint)
    endif
 endif
 call die

end subroutine read_infile

end module readwrite_infile<|MERGE_RESOLUTION|>--- conflicted
+++ resolved
@@ -68,15 +68,9 @@
                      alpha,alphau,alphaB,beta,avdecayconst,damp,rkill, &
                      ipdv_heating,ishock_heating,iresistive_heating, &
                      icooling,psidecayfac,overcleanfac,hdivbbmax_max,alphamax,calc_erot,rhofinal_cgs, &
-<<<<<<< HEAD
-                     use_mcfost, use_Voronoi_limits_file, Voronoi_limits_file, use_mcfost_stellar_parameters,&
-                     exchange_radiation_energy,limit_radiation_flux,iopacity_type, mcfost_computes_Lacc,&
-                     mcfost_dust_sublimation
-=======
                      use_mcfost,use_Voronoi_limits_file,Voronoi_limits_file,use_mcfost_stellar_parameters,&
                      exchange_radiation_energy,limit_radiation_flux,iopacity_type,mcfost_computes_Lacc, &
-                     ien_type
->>>>>>> 6724d91c
+                     ien_type, mcfost_dust_sublimation
  use timestep,  only:dtwallmax,tolv,xtol,ptol
  use viscosity, only:irealvisc,shearparam,bulkvisc
  use part,      only:hfact

--- conflicted
+++ resolved
@@ -18,15 +18,9 @@
 !
 !  RUNTIME PARAMETERS: None
 !
-<<<<<<< HEAD
-!  DEPENDENCIES: densityforce, dim, externalforces, forces, forcing,
-!    growth, io, linklist, mpiutils, part, photoevap, ptmass,
-!    ptmass_radiation, timestep, timing
-=======
 !  DEPENDENCIES: cons2prim, densityforce, derivutils, dim, externalforces,
 !    forces, forcing, growth, io, linklist, part, photoevap, ptmass,
 !    timestep, timing
->>>>>>> 7957f4e1
 !+
 !--------------------------------------------------------------------------
 module deriv
@@ -68,7 +62,6 @@
  use growth,         only:get_growth_rate
  use part,           only:VrelVf
 #endif
-<<<<<<< HEAD
 #ifdef SINK_RADIATION
  use ptmass_radiation, only:get_dust_temperature_from_ptmass
  use part,             only:dust_temp,nptmass,xyzmh_ptmass
@@ -76,15 +69,10 @@
  use part,         only:mhd,gradh,alphaind,igas
  use timing,       only:get_timings
  use forces,       only:force
-=======
- use part,           only:mhd,gradh,alphaind,igas
- use timing,         only:get_timings
- use forces,         only:force
  use derivutils,     only:do_timing
 #ifdef GR
  use cons2prim,      only:cons2primall
 #endif
->>>>>>> 7957f4e1
  integer,      intent(in)    :: icall
  integer,      intent(inout) :: npart
  integer,      intent(in)    :: nactive

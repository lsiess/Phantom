--- conflicted
+++ resolved
@@ -1303,11 +1303,7 @@
 #else
 #ifdef DUST_NUCLEATION
              !evolve dust chemistry and compute dust cooling
-<<<<<<< HEAD
-             if (do_nucleation) call evolve_dust(dt, xyzh(:,i), vxyzu(4,i), nucleation(:,i), dust_temp(i), rhoh(xyzh(4,i),pmassi))
-=======
-             call evolve_dust(dt,xyzh(:,i),vxyzu(4,i),nucleation(:,i),dust_temp(i),rhoi)
->>>>>>> e8f547b2
+             if (do_nucleation) call evolve_dust(dt, xyzh(:,i), vxyzu(4,i), nucleation(:,i), dust_temp(i), rhoi)
 #endif
              !
              ! COOLING
@@ -1321,20 +1317,13 @@
                    call energ_h2cooling(vxyzu(4,i),rhoi,divcurlv(1,i),gmwvar,abundi,dudtcool)
                 elseif (store_dust_temperature) then
                    ! cooling with stored dust temperature
-<<<<<<< HEAD
 #ifdef DUST_NUCLEATION
                    if (do_nucleation) then
-                      call energ_cooling(xyzh(1,i),xyzh(2,i),xyzh(3,i),vxyzu(4,i),dudtcool,rhoh(xyzh(4,i),pmassi),&
+                      call energ_cooling(xyzh(1,i),xyzh(2,i),xyzh(3,i),vxyzu(4,i),dudtcool,rhoi,&
                            dt, dust_temp(i),nucleation(idmu,i),nucleation(idK2,i),nucleation(idkappa,i))
                    else
-                      call energ_cooling(xyzh(1,i),xyzh(2,i),xyzh(3,i),vxyzu(4,i),dudtcool,&
-                           rhoh(xyzh(4,i),pmassi), dt, dust_temp(i))
+                      call energ_cooling(xyzh(1,i),xyzh(2,i),xyzh(3,i),vxyzu(4,i),dudtcool,rhoi,dt,dust_temp(i))
                    endif
-=======
-#ifdef NUCLEATION
-                   call energ_cooling(xyzh(1,i),xyzh(2,i),xyzh(3,i),vxyzu(4,i),dudtcool,&
-                        rhoi,dt,dust_temp(i),nucleation(6,i),nucleation(4,i),nucleation(8,i))
->>>>>>> e8f547b2
 #else
                    call energ_cooling(xyzh(1,i),xyzh(2,i),xyzh(3,i),vxyzu(4,i),dudtcool,rhoi,dt,dust_temp(i))
 #endif

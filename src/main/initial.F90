!--------------------------------------------------------------------------!
! The Phantom Smoothed Particle Hydrodynamics code, by Daniel Price et al. !
! Copyright (c) 2007-2020 The Authors (see AUTHORS)                        !
! See LICENCE file for usage and distribution conditions                   !
! http://phantomsph.bitbucket.io/                                          !
!--------------------------------------------------------------------------!
!+
!  MODULE: initial
!
!  DESCRIPTION:
!   This module initialises (and ends) the run
!
!  REFERENCES: None
!
!  OWNER: Daniel Price
!
!  $Id$
!
!  RUNTIME PARAMETERS: None
!
!  DEPENDENCIES: balance, boundary, centreofmass, checkoptions, checksetup,
<<<<<<< HEAD
!    chem, cooling, cpuinfo, densityforce, deriv, dim, domain, dust,
!    energies, eos, evwrite, externalforces, fastmath, fileutils, forcing,
!    growth, h2cooling, initial_params, inject, io, io_summary,
!    krome_interface, linklist, mf_write, mpi, mpiutils, nicil, nicil_sup,
!    omputils, options, part, photoevap, ptmass, readwrite_dumps,
!    readwrite_infile, sort_particles, timestep, timestep_ind,
!    timestep_sts, timing, units, writeheader
=======
!    chem, cons2prim, cooling, cpuinfo, densityforce, deriv, dim, domain,
!    dust, energies, eos, evwrite, extern_gr, externalforces, fastmath,
!    fileutils, forcing, growth, h2cooling, initial_params, inject, io,
!    io_summary, linklist, metric_tools, mf_write, mpi, mpiutils, nicil,
!    nicil_sup, omputils, options, part, photoevap, ptmass,
!    readwrite_dumps, readwrite_infile, sort_particles, timestep,
!    timestep_ind, timestep_sts, timing, units, writeheader
>>>>>>> 7957f4e1
!+
!--------------------------------------------------------------------------
module initial
#ifdef MPI
 use mpi
#endif
 implicit none
 public :: initialise,startrun,endrun
 real(kind=4), private :: twall_start, tcpu_start

 private

contains

!----------------------------------------------------------------
!+
!  short initialisation routine that should be called
!  by any utility which will subsequently call derivs
!+
!----------------------------------------------------------------
subroutine initialise()
 use io,               only:fatal,die,id,master,nprocs,ievfile
#ifdef FINVSQRT
 use fastmath,         only:testsqrt
#endif
 use omputils,         only:init_omp,info_omp
 use options,          only:set_default_options
 use part,             only:maxBevol
 use units,            only:set_units
 use io_summary,       only:summary_initialise
 use boundary,         only:set_boundary
 use writeheader,      only:write_codeinfo
 use evwrite,          only:init_evfile
 use domain,           only:init_domains
 use cpuinfo,          only:print_cpuinfo
 use checkoptions,     only:check_compile_time_settings

 integer :: ierr
!
!--write 'PHANTOM' and code version
!
 if (id==master) call write_codeinfo(6)
!
!--check that it is OK to use fast sqrt functions
!  on this architecture
!
#ifdef FINVSQRT
 if (id==master) write(*,"(1x,a)") 'checking fast inverse sqrt...'
 call testsqrt(ierr,(id==master))
 if (ierr /= 0) call die
 if (id==master) write(*,"(1x,a,/)") 'done'
#else
 if (id==master) write(*,"(1x,a)") 'Using NATIVE inverse sqrt'
#endif

!
!--set units and default options
!
 call set_units
 call set_default_options
 call set_boundary
 call init_evfile(ievfile,'testlog',.false.)
!
!--initialise values for summary array
!
 call summary_initialise
!
!--check compile-time settings are OK
!
 call check_compile_time_settings(ierr)
 if (ierr /= 0) call fatal('initialise','incompatible compile-time settings')
!
!--initialise openMP things if required
!
 if (id==master) call print_cpuinfo()
 if (id==master) call info_omp
 call init_omp
!
!--initialise MPI domains
!
 call init_domains(nprocs)

 return
end subroutine initialise

!----------------------------------------------------------------
!+
!  routine which starts a Phantom run
!+
!----------------------------------------------------------------
subroutine startrun(infile,logfile,evfile,dumpfile)
 use mpiutils,         only:reduce_mpi,waitmyturn,endmyturn,reduceall_mpi,barrier_mpi
 use dim,              only:maxp,maxalpha,maxvxyzu,nalpha,mhd,maxdusttypes
 use deriv,            only:derivs
 use evwrite,          only:init_evfile,write_evfile,write_evlog
 use io,               only:idisk1,iprint,ievfile,error,iwritein,flush_warnings,&
                            die,fatal,id,master,nprocs,real4,warning
 use externalforces,   only:externalforce,initialise_externalforces,update_externalforce,&
                            externalforce_vdependent
 use options,          only:iexternalforce,idamp,icooling,use_dustfrac,rhofinal1,rhofinal_cgs
 use readwrite_infile, only:read_infile,write_infile
 use readwrite_dumps,  only:read_dump,write_fulldump
 use part,             only:npart,xyzh,vxyzu,fxyzu,fext,divcurlv,divcurlB,Bevol,dBevol,&
                            npartoftype,maxtypes,alphaind,ntot,ndim, &
                            maxphase,iphase,isetphase,iamtype, &
                            nptmass,xyzmh_ptmass,vxyz_ptmass,fxyz_ptmass,igas,idust,massoftype,&
                            epot_sinksink,get_ntypes,isdead_or_accreted,dustfrac,ddustevol,&
                            set_boundaries_to_active,n_R,n_electronT,dustevol,rhoh,gradh, &
                            Bevol,Bxyz,temperature,dustprop,ddustprop,ndustsmall,iboundary
 use part,             only:pxyzu,dens,metrics,metricderivs
 use densityforce,     only:densityiterate
 use linklist,         only:set_linklist
#ifdef GR
 use cons2prim,        only:prim2consall
 use eos,              only:equationofstate,ieos
 use extern_gr,        only:get_grforce_all
 use metric_tools,     only:init_metric,imet_minkowski,imetric
#endif
#ifdef PHOTO
 use photoevap,        only:set_photoevap_grid
#endif
#ifdef NONIDEALMHD
 use units,            only:utime,umass,unit_Bfield
 use nicil,            only:nicil_initialise
 use nicil_sup,        only:use_consistent_gmw
#endif
 use ptmass,           only:init_ptmass,get_accel_sink_gas,get_accel_sink_sink, &
                            h_acc,r_crit,r_crit2,rho_crit,rho_crit_cgs
 use timestep,         only:time,dt,dtextforce,C_force,dtmax
 use timing,           only:get_timings
#ifdef SORT
 use sort_particles,   only:sort_part
#endif
#ifdef IND_TIMESTEPS
 use timestep,         only:dtmax
 use timestep_ind,     only:istepfrac,ibinnow,maxbins,init_ibin
 use part,             only:ibin,ibin_old,ibin_wake,alphaind
 use readwrite_dumps,  only:dt_read_in
#else
 use timestep,         only:dtcourant,dtforce
#endif
#ifdef STS_TIMESTEPS
 use timestep,         only:dtdiff
#endif
 use timestep_sts,     only:sts_initialise
#ifdef DRIVING
 use forcing,          only:init_forcing
#endif
#ifdef DUST
 use dust,             only:init_drag
 use part,             only:ndusttypes
#ifdef DUSTGROWTH
 use growth,           only:init_growth
#endif
#endif
#ifdef MFLOW
 use mf_write,         only:mflow_write,mflow_init
 use io,               only:imflow
#endif
#ifdef VMFLOW
 use mf_write,         only:vmflow_write,vmflow_init
 use io,               only:ivmflow
#endif
#ifdef BINPOS
 use mf_write,         only:binpos_write,binpos_init
 use io,               only:ibinpos,igpos
#endif
#ifdef MPI
 use balance,          only:balancedomains
 use part,             only:ibelong
#endif
#ifdef INJECT_PARTICLES
 use inject,           only:init_inject,inject_particles
#endif
#ifdef KROME
 use krome_interface,  only:initialise_krome
#endif
 use writeheader,      only:write_codeinfo,write_header
 use eos,              only:ieos,init_eos
 use part,             only:h2chemistry
 use checksetup,       only:check_setup
 use h2cooling,        only:init_h2cooling
 use cooling,          only:init_cooling
 use chem,             only:init_chem
 use cpuinfo,          only:print_cpuinfo
 use units,            only:udist,unit_density
 use centreofmass,     only:get_centreofmass
 use energies,         only:etot,angtot,totmom,mdust,xyzcom,mtot
 use initial_params,   only:get_conserv,etot_in,angtot_in,totmom_in,mdust_in
 use fileutils,        only:make_tags_unique
 character(len=*), intent(in)  :: infile
 character(len=*), intent(out) :: logfile,evfile,dumpfile
 integer         :: ierr,i,j,nerr,nwarn,ialphaloc
 integer(kind=8) :: npartoftypetot(maxtypes)
 real            :: poti,dtf,hfactfile,fextv(3)
 real            :: hi,pmassi,rhoi1
 real            :: dtsinkgas,dtsinksink,fonrmax,dtphi2,dtnew_first,dtinject
 real            :: stressmax,xmin,ymin,zmin,xmax,ymax,zmax,dx,dy,dz,tolu,toll
 real            :: dummy(3)
#ifdef NONIDEALMHD
 real            :: gmw_old,gmw_new
#endif
 integer         :: itype,iposinit,ipostmp,ntypes,nderivinit
 logical         :: iexist
 character(len=len(dumpfile)) :: dumpfileold
#ifdef DUST
 character(len=7) :: dust_label(maxdusttypes)
#endif
!
!--do preliminary initialisation
!
 call initialise
!
!--read parameters from the infile
!
 call read_infile(infile,logfile,evfile,dumpfile)

!
!--initialise log output
!
 if (iprint /= 6 .and. id==master) then
    open(unit=iprint,file=logfile,form='formatted',status='replace')
!
!--write opening "splash screen" to logfile
!
    call write_codeinfo(iprint)
    call print_cpuinfo(iprint)
 endif
 if (id==master) write(iprint,"(a)") ' starting run '//trim(infile)

 if (id==master) call write_header(1,infile,evfile,logfile,dumpfile)
!
!--read particle setup from dumpfile
!
 call read_dump(trim(dumpfile),time,hfactfile,idisk1,iprint,id,nprocs,ierr)
 if (ierr /= 0) call fatal('initial','error reading dumpfile')
 call check_setup(nerr,nwarn,restart=.true.) ! sanity check what has been read from file
 if (nwarn > 0) then
    print "(a)"
    call warning('initial','WARNINGS from particle data in file',var='# of warnings',ival=nwarn)
 endif
 if (nerr > 0)  call fatal('initial','errors in particle data from file',var='# of errors',ival=nerr)
!
!--initialise values for non-ideal MHD
!
#ifdef NONIDEALMHD
 call nicil_initialise(utime,udist,umass,unit_Bfield,ierr,iprint,iprint)
 if (ierr/=0) call fatal('initial','error initialising nicil (the non-ideal MHD library)')
 call use_consistent_gmw(ierr,gmw_old,gmw_new)
 if (ierr/=0) write(iprint,'(2(a,Es18.7))')' initial: Modifying mean molecular mass from ',gmw_old,' to ',gmw_new
#endif
 n_R         = 0.0
 n_electronT = 0.0
!
!--Initialise and verify parameters for super-timestepping
!
#ifdef STS_TIMESTEPS
 call sts_initialise(ierr,dtdiff)
 if (ierr > 0) call fatal('initial','supertimestep: nu > 1 or < 0 or NaN.')
#endif
!
!--initialise the equation of state
!  (must be done AFTER the units are known & AFTER mu is calculated in non-ideal MHD)
!
 call init_eos(ieos,ierr)
 if (ierr /= 0) call fatal('initial','error initialising equation of state')
!
!--get total number of particles (on all processors)
!
 ntot           = reduceall_mpi('+',npart)
 npartoftypetot = reduce_mpi('+',npartoftype)
 if (id==master) write(iprint,"(a,i12)") ' npart total   = ',ntot
 if (npart > 0) then
    if (id==master .and. maxalpha==maxp)  write(iprint,*) 'mean alpha  initial: ',sum(alphaind(1,1:npart))/real(npart)
 endif

#ifdef DRIVING
!
!--initialise turbulence driving
!
 if (id==master) write(iprint,*) 'waiting on input for turbulent driving...'
 call init_forcing(dumpfile,infile,time)
#endif

#ifdef DUST
 call init_drag(ierr)
 if (ierr /= 0) call fatal('initial','error initialising drag coefficients')
#ifdef DUSTGROWTH
 call init_growth(ierr)
 if (ierr /= 0) call fatal('initial','error initialising growth variables')
#endif
#endif
!
!--initialise cooling function
!
 if (h2chemistry) then
    if (icooling > 0) then
       if (id==master) write(iprint,*) 'initialising cooling function...'
       call init_chem()
       call init_h2cooling()
    endif
 elseif (icooling > 0) then
    call init_cooling(ierr)
    if (ierr /= 0) call fatal('initial','error initialising cooling')
 endif

 if (idamp > 0 .and. any(abs(vxyzu(1:3,:)) > tiny(0.)) .and. abs(time) < tiny(time)) then
    call error('setup','damping on: setting non-zero velocities to zero')
    vxyzu(1:3,:) = 0.
 endif
!
!--The code works in B/rho as its conservative variable, but writes B to dumpfile
!  So we now convert our primitive variable read, B, to the conservative B/rho
!  This necessitates computing the density sum.
!
 if (mhd) then
    if (npart > 0) then
       call set_linklist(npart,npart,xyzh,vxyzu)
       fxyzu = 0.
       call densityiterate(2,npart,npart,xyzh,vxyzu,divcurlv,divcurlB,Bevol,stressmax,&
                              fxyzu,fext,alphaind,gradh)
    endif

    ! now convert to B/rho
    do i=1,npart
       itype      = iamtype(iphase(i))
       hi         = xyzh(4,i)
       pmassi     = massoftype(itype)
       rhoi1      = 1.0/rhoh(hi,pmassi)
       Bevol(1,i) = Bxyz(1,i) * rhoi1
       Bevol(2,i) = Bxyz(2,i) * rhoi1
       Bevol(3,i) = Bxyz(3,i) * rhoi1
    enddo
 endif


#ifdef IND_TIMESTEPS
 ibin(:)       = 0
 ibin_old(:)   = 0
 ibin_wake(:)  = 0
 if (dt_read_in) call init_ibin(npart,dtmax)
 istepfrac     = 0
 ibinnow       = 0
#else
 dtcourant = huge(dtcourant)
 dtforce   = huge(dtforce)
#endif
 dtinject  = huge(dtinject)

!
!--balance domains prior to starting calculation
!  (make sure this is called AFTER iphase has been set)
!
#ifdef MPI
 do i=1,npart
    ibelong(i) = id
 enddo
 call balancedomains(npart)
#endif

!
!--check that sorting is allowed
!  and if so sort particles
!
#ifdef SORT
 call sort_part()
#endif

!
!--set up photoevaporation grid, define relevant constants, etc.
!
#ifdef PHOTO
 call set_photoevap_grid
#endif
!
!--get timestep for external forces
!
 dtextforce = huge(dtextforce)
 fext(:,:)  = 0.

#ifdef GR
! COMPUTE METRIC HERE
 call init_metric(npart,xyzh,metrics,metricderivs)
#ifdef PRIM2CONS_FIRST
 ! -- The conserved quantites (momentum and entropy) are being computed
 ! -- directly from the primitive values in the starting dumpfile.
 call prim2consall(npart,xyzh,metrics,vxyzu,dens,pxyzu,use_dens=.false.)
 write(iprint,*) ''
 call warning('initial','using preprocessor flag -DPRIM2CONS_FIRST')
 write(iprint,'(a,/)') ' This means doing prim2cons BEFORE the initial density calculation for this simulation.'
#endif
 ! --- Need rho computed by sum to do primitive to conservative, since dens is not read from file
 if (npart>0) then
    call set_linklist(npart,npart,xyzh,vxyzu)
    fxyzu = 0.
    call densityiterate(2,npart,npart,xyzh,vxyzu,divcurlv,divcurlB,Bevol,stressmax,&
                              fxyzu,fext,alphaind,gradh)
 endif
#ifndef PRIM2CONS_FIRST
 call prim2consall(npart,xyzh,metrics,vxyzu,dens,pxyzu,use_dens=.false.)
#endif
 if (iexternalforce > 0 .and. imetric /= imet_minkowski) then
    call initialise_externalforces(iexternalforce,ierr)
    if (ierr /= 0) call fatal('initial','error in external force settings/initialisation')
    call get_grforce_all(npart,xyzh,metrics,metricderivs,vxyzu,dens,fext,dtextforce)
    write(iprint,*) 'dt(extforce)  = ',dtextforce
 endif
#else
 if (iexternalforce > 0) then
    call initialise_externalforces(iexternalforce,ierr)
    call update_externalforce(iexternalforce,time,0.)
    if (ierr /= 0) call fatal('initial','error in external force settings/initialisation')
    !$omp parallel do default(none) &
    !$omp shared(npart,xyzh,vxyzu,fext,time,iexternalforce,C_force) &
    !$omp private(i,poti,dtf,fextv) &
    !$omp reduction(min:dtextforce)
    do i=1,npart
       if (.not.isdead_or_accreted(xyzh(4,i))) then
          call externalforce(iexternalforce,xyzh(1,i),xyzh(2,i),xyzh(3,i), &
                              xyzh(4,i),time,fext(1,i),fext(2,i),fext(3,i),poti,dtf,i)
          dtextforce = min(dtextforce,C_force*dtf)
          ! add velocity-dependent part
          call externalforce_vdependent(iexternalforce,xyzh(1:3,i),vxyzu(1:3,i),fextv,poti)
          fext(1:3,i) = fext(1:3,i) + fextv
       endif
    enddo
    !$omp end parallel do
    write(iprint,*) 'dt(extforce)  = ',dtextforce
 endif
#endif

!
!-- Set external force to zero on boundary particles
!
 if (maxphase==maxp) then
!$omp parallel do default(none) &
!$omp shared(npart,fext,iphase) private(i)
    do i=1,npart
       if (iamtype(iphase(i))==iboundary) fext(:,i)=0.
    enddo
!$omp end parallel do
 endif
!
!--get timestep and forces for sink particles
!
 dtsinkgas = huge(dtsinkgas)
 r_crit2   = r_crit*r_crit
 rho_crit  = rho_crit_cgs/unit_density
 if (rhofinal_cgs > 0.) then
    rhofinal1 = unit_density/rhofinal_cgs
 else
    rhofinal1 = 0.0
 endif
 if (nptmass > 0) then
    write(iprint,"(a,i12)") ' nptmass       = ',nptmass

    ! compute initial sink-sink forces and get timestep
    call get_accel_sink_sink(nptmass,xyzmh_ptmass,fxyz_ptmass,epot_sinksink,dtsinksink,&
                             iexternalforce,time)
    dtsinksink = C_force*dtsinksink
    write(iprint,*) 'dt(sink-sink) = ',dtsinksink
    dtextforce = min(dtextforce,dtsinksink)

    ! compute initial sink-gas forces and get timestep
    pmassi = massoftype(igas)
    ntypes = get_ntypes(npartoftype)
    do i=1,npart
       if (.not.isdead_or_accreted(xyzh(4,i))) then
          if (ntypes > 1 .and. maxphase==maxp) then
             pmassi = massoftype(iamtype(iphase(i)))
          endif
          call get_accel_sink_gas(nptmass,xyzh(1,i),xyzh(2,i),xyzh(3,i),xyzh(4,i),xyzmh_ptmass, &
                   fext(1,i),fext(2,i),fext(3,i),poti,pmassi,fxyz_ptmass,fonrmax,dtphi2)
          dtsinkgas = min(dtsinkgas,C_force*1./sqrt(fonrmax),C_force*sqrt(dtphi2))
       endif
    enddo
    write(iprint,*) 'dt(sink-gas)  = ',dtsinkgas
    dtextforce = min(dtextforce,dtsinkgas)
 endif
 call init_ptmass(nptmass,logfile,dumpfile)
<<<<<<< HEAD

=======
 write(iprint,*) 'Sink radius and critical densities:'
 write(iprint,*) ' h_acc                    == ',h_acc*udist,'cm'
 write(iprint,*) ' h_fact*(m/rho_crit)^(1/3) = ',hfactfile*(massoftype(igas)/rho_crit)**(1./3.)*udist,'cm'
 write(iprint,*) ' rho_crit         == ',rho_crit_cgs,'g cm^{-3}'
 write(iprint,*) ' m(h_fact/h_acc)^3 = ', massoftype(igas)*(hfactfile/h_acc)**3*unit_density,'g cm^{-3}'
>>>>>>> 7957f4e1
!
!--inject particles at t=0, and get timestep constraint on this
!
#ifdef INJECT_PARTICLES
 call init_inject(ierr)
 if (ierr /= 0) call fatal('initial','error initialising particle injection')
 call inject_particles(time,0.,xyzh,vxyzu,xyzmh_ptmass,vxyz_ptmass,&
                       npart,npartoftype,dtinject)
#ifdef GR
 call init_metric(npart,xyzh,metrics,metricderivs)
 call prim2consall(npart,xyzh,metrics,vxyzu,dens,pxyzu,use_dens=.false.)
 if (iexternalforce > 0 .and. imetric /= imet_minkowski) then
    call get_grforce_all(npart,xyzh,metrics,metricderivs,vxyzu,dens,fext,dtextforce) ! Not 100% sure if this is needed here
 endif
#endif
#endif
!
!--set initial chemical abundance values
!
#ifdef KROME
 call initialise_krome()
#endif
!
!--calculate (all) derivatives the first time around
!
 dtnew_first   = dtmax  ! necessary in case ntot = 0
 nderivinit    = 1
 ! call derivs twice with Cullen-Dehnen switch to update accelerations
 if (maxalpha==maxp .and. nalpha >= 0) nderivinit = 2
 do j=1,nderivinit
<<<<<<< HEAD
    if (ntot > 0) call derivs(1,npart,npart,xyzh,vxyzu,fxyzu,fext,divcurlv,divcurlB,&
         Bevol,dBevol,dustprop,ddustprop,dustfrac,ddustevol,temperature,time,0.,dtnew_first)
=======
    if (ntot > 0) call derivs(1,npart,npart,xyzh,vxyzu,fxyzu,fext,divcurlv,divcurlB,Bevol,dBevol,&
                              dustprop,ddustprop,dustfrac,ddustevol,temperature,time,0.,dtnew_first,pxyzu,dens,metrics)
>>>>>>> 7957f4e1
    if (use_dustfrac) then
       ! set grainsize parameterisation from the initial dustfrac setting now we know rho
       do i=1,npart
          if (.not.isdead_or_accreted(xyzh(4,i))) then
!------------------------------------------------
!--sqrt(rho*epsilon) method
!             dustevol(:,i) = sqrt(rhoh(xyzh(4,i),pmassi)*dustfrac(1:ndustsmall,i))
!------------------------------------------------
!--sqrt(epsilon/1-epsilon) method (Ballabio et al. 2018)
             dustevol(:,i) = sqrt(dustfrac(1:ndustsmall,i)/(1.-dustfrac(1:ndustsmall,i)))
!------------------------------------------------
!--asin(sqrt(epsilon)) method
!             dustevol(:,i) = asin(sqrt(dustfrac(1:ndustsmall,i)))
!------------------------------------------------
          endif
       enddo
    endif
 enddo
 if (nalpha >= 2) then
    ialphaloc = 2
    !$omp parallel do private(i)
    do i=1,npart
       alphaind(1,i) = max(alphaind(1,i),alphaind(ialphaloc,i)) ! set alpha = max(alphaloc,alpha)
    enddo
 endif
 set_boundaries_to_active = .false.
!
!--set initial timestep
!
#ifndef IND_TIMESTEPS
 dt = min(dtnew_first,dtinject)
 if (id==master) then
    write(iprint,*) 'dt(forces)    = ',dtforce
    write(iprint,*) 'dt(courant)   = ',dtcourant
    write(iprint,*) 'dt initial    = ',dt
 endif
#endif
!
!--Calculate current centre of mass
!
 call get_centreofmass(xyzcom,dummy,npart,xyzh,vxyzu,nptmass,xyzmh_ptmass,vxyz_ptmass)
!
!--write second header to logfile/screen
!
 if (id==master) call write_header(2,infile,evfile,logfile,dumpfile,ntot)

 call init_evfile(ievfile,evfile,.true.)
 call write_evfile(time,dt)
 if (id==master) call write_evlog(iprint)
#ifdef MFLOW
 call mflow_init(imflow,evfile,infile) !take evfile in input to create string.mf
 call mflow_write(time, dt)
#endif

#ifdef VMFLOW
 call vmflow_init(ivmflow,evfile,infile) !take evfile in input to create string_v.mflowv
 call vmflow_write(time, dt)
#endif

#ifdef BINPOS
 call binpos_init(ibinpos,evfile) !take evfile in input to create string.binpos
 call binpos_write(time, dt)
#endif
!
!--Determine the maximum separation of particles
 xmax = -huge(xmax)
 ymax = -huge(ymax)
 zmax = -huge(zmax)
 xmin =  huge(xmin)
 ymin =  huge(ymin)
 zmin =  huge(zmin)
 !$omp parallel do default(none) &
 !$omp shared(npart,xyzh) &
 !$omp private(i) &
 !$omp reduction(min:xmin,ymin,zmin) &
 !$omp reduction(max:xmax,ymax,zmax)
 do i=1,npart
    if (.not.isdead_or_accreted(xyzh(4,i))) then
       xmin = min(xmin,xyzh(1,i))
       ymin = min(ymin,xyzh(2,i))
       zmin = min(zmin,xyzh(3,i))
       xmax = max(xmax,xyzh(1,i))
       ymax = max(ymax,xyzh(2,i))
       zmax = max(zmax,xyzh(3,i))
    endif
 enddo
 !$omp end parallel do
 dx = abs(xmax - xmin)
 dy = abs(ymax - ymin)
 dz = abs(zmax - zmin)
!
!--Print box sizes and masses
!
 if (get_conserv > 0.0) then
    write(iprint,'(1x,a)') 'Initial mass and box size (in code units):'
 else
    write(iprint,'(1x,a)') 'Mass and box size (in code units) of this restart:'
 endif
 write(iprint,'(2x,a,es18.6)') 'Total mass: ', mtot
 write(iprint,'(2x,a,es18.6)') 'x-Box size: ', dx
 write(iprint,'(2x,a,es18.6)') 'y-Box size: ', dy
 write(iprint,'(2x,a,es18.6)') 'z-Box size: ', dz
 write(iprint,'(a)') ' '
!
!--Set initial values for continual verification of conservation laws
!  get_conserve=0.5: update centre of mass only; get_conserve=1: update all; get_conserve=-1: update none
!
 if (get_conserv > 0.0) then
    etot_in   = etot
    angtot_in = angtot
    totmom_in = totmom
    mdust_in  = mdust
    write(iprint,'(1x,a)') 'Setting initial values (in code units) to verify conservation laws:'
 else
    write(iprint,'(1x,a)') 'Reading initial values (in code units) to verify conservation laws from previous run:'
 endif
 write(iprint,'(2x,a,es18.6)') 'Initial total energy:     ', etot_in
 write(iprint,'(2x,a,es18.6)') 'Initial angular momentum: ', angtot_in
 write(iprint,'(2x,a,es18.6)') 'Initial linear momentum:  ', totmom_in
#ifdef DUST
 dust_label = 'dust'
 call make_tags_unique(ndusttypes,dust_label)
 do i=1,ndusttypes
    write(iprint,'(2x,a,es18.6)') 'Initial '//trim(dust_label(i))//' mass:     ',mdust_in(i)
 enddo
 write(iprint,'(2x,a,es18.6)') 'Initial total dust mass:  ', sum(mdust_in(:))
#endif
!
!--Print warnings of units if values are not reasonable
 tolu = 1.0d2
 toll = 1.0d-2
 if (get_conserv > 0.0) then
    get_conserv = -1.
    if (abs(etot_in) > tolu ) call warning('initial','consider changing code-units to reduce abs(total energy)')
    if (mtot > tolu .or. mtot < toll) call warning('initial','consider changing code-units to have total mass closer to unity')
    if (dx > tolu .or. dx < toll .or. dy > tolu .or. dy < toll .or. dz > tolu .or. dz < toll) &
    call warning('initial','consider changing code-units to have box length closer to unity')
 endif
!
!--write initial conditions to output file
!  if the input file ends in .tmp or .init
!
 iposinit = index(dumpfile,'.init')
 ipostmp  = index(dumpfile,'.tmp')
 if (iposinit > 0 .or. ipostmp > 0) then
#ifdef HDF5
    dumpfileold = trim(dumpfile)//'.h5'
#else
    dumpfileold = dumpfile
#endif
    if (iposinit > 0) then
       dumpfile = trim(dumpfile(1:iposinit-1))
    else
       dumpfile = trim(dumpfile(1:ipostmp-1))
    endif
    call write_fulldump(time,trim(dumpfile))
    if (id==master) call write_infile(infile,logfile,evfile,trim(dumpfile),iwritein,iprint)
    !
    !  delete temporary dump file
    !
    call barrier_mpi() ! Ensure all procs have read temp file before deleting
    inquire(file=trim(dumpfileold),exist=iexist)
    if (id==master .and. iexist) then
       write(iprint,"(/,a,/)") ' ---> DELETING temporary dump file '//trim(dumpfileold)//' <---'
       open(unit=idisk1,file=trim(dumpfileold),status='old')
       close(unit=idisk1,status='delete')
    endif
 endif

 if (id==master) then
    call flush_warnings()
    call flush(iprint)
!
!--get starting cpu time
!
    call get_timings(twall_start,tcpu_start)
 endif

 return
end subroutine startrun

!----------------------------------------------------------------
!+
!  This module ends the run (prints footer and closes log).
!  Only called by master thread.
!+
!----------------------------------------------------------------

subroutine endrun
 use io,       only:iprint,ievfile,iscfile,ipafile,imflow,ivmflow,ibinpos,igpos
 use timing,   only:printused
 use part,     only:nptmass
 use eos,      only:ieos,finish_eos
 use ptmass,   only:finish_ptmass
 integer           :: ierr
 character(len=10) :: finishdate, finishtime


 call finish_eos(ieos,ierr)

 write (iprint,"(/,'>',74('_'),'<')")
!
!--print time and date of finishing
!
 call date_and_time(finishdate,finishtime)
 finishdate = finishdate(7:8)//'/'//finishdate(5:6)//'/'//finishdate(1:4)
 finishtime = finishtime(1:2)//':'//finishtime(3:4)//':'//finishtime(5:)
 write(iprint,"(/,' Run finished on ',a,' at ',a,/)") finishdate,finishtime
!
!--print out total code timings:
!
 call printused(twall_start,'Total wall time:',iprint)

 write(iprint,40)
40 format(/, &
   6x,' |   |           |               | |   _|       | |         ',/, &
   6x,' __| __ \   _` | __|  __|   _` | | |  |    _ \  | |  /  __| ',/, &
   6x,' |   | | | (   | |  \__ \  (   | | |  __| (   | |   < \__ \ ',/, &
   6x,'\__|_| |_|\__,_|\__|____/ \__,_|_|_| _|  \___/ _|_|\_\____/ ',/)

 write (iprint,"('>',74('_'),'<')")
!
!--close ev, log& ptmass-related files
!
 close(unit=ievfile)
 close(unit=iprint)
 close(unit=imflow)  ! does not matter if not open
 close(unit=ivmflow)
 close(unit=ibinpos)
 close(unit=igpos)

 if (iscfile > 0) close(unit=iscfile)
 if (ipafile > 0) close(unit=ipafile)

 call finish_ptmass(nptmass)

end subroutine endrun

end module initial<|MERGE_RESOLUTION|>--- conflicted
+++ resolved
@@ -19,15 +19,6 @@
 !  RUNTIME PARAMETERS: None
 !
 !  DEPENDENCIES: balance, boundary, centreofmass, checkoptions, checksetup,
-<<<<<<< HEAD
-!    chem, cooling, cpuinfo, densityforce, deriv, dim, domain, dust,
-!    energies, eos, evwrite, externalforces, fastmath, fileutils, forcing,
-!    growth, h2cooling, initial_params, inject, io, io_summary,
-!    krome_interface, linklist, mf_write, mpi, mpiutils, nicil, nicil_sup,
-!    omputils, options, part, photoevap, ptmass, readwrite_dumps,
-!    readwrite_infile, sort_particles, timestep, timestep_ind,
-!    timestep_sts, timing, units, writeheader
-=======
 !    chem, cons2prim, cooling, cpuinfo, densityforce, deriv, dim, domain,
 !    dust, energies, eos, evwrite, extern_gr, externalforces, fastmath,
 !    fileutils, forcing, growth, h2cooling, initial_params, inject, io,
@@ -35,7 +26,6 @@
 !    nicil_sup, omputils, options, part, photoevap, ptmass,
 !    readwrite_dumps, readwrite_infile, sort_particles, timestep,
 !    timestep_ind, timestep_sts, timing, units, writeheader
->>>>>>> 7957f4e1
 !+
 !--------------------------------------------------------------------------
 module initial
@@ -516,15 +506,11 @@
     dtextforce = min(dtextforce,dtsinkgas)
  endif
  call init_ptmass(nptmass,logfile,dumpfile)
-<<<<<<< HEAD
-
-=======
  write(iprint,*) 'Sink radius and critical densities:'
  write(iprint,*) ' h_acc                    == ',h_acc*udist,'cm'
  write(iprint,*) ' h_fact*(m/rho_crit)^(1/3) = ',hfactfile*(massoftype(igas)/rho_crit)**(1./3.)*udist,'cm'
  write(iprint,*) ' rho_crit         == ',rho_crit_cgs,'g cm^{-3}'
  write(iprint,*) ' m(h_fact/h_acc)^3 = ', massoftype(igas)*(hfactfile/h_acc)**3*unit_density,'g cm^{-3}'
->>>>>>> 7957f4e1
 !
 !--inject particles at t=0, and get timestep constraint on this
 !
@@ -555,13 +541,8 @@
  ! call derivs twice with Cullen-Dehnen switch to update accelerations
  if (maxalpha==maxp .and. nalpha >= 0) nderivinit = 2
  do j=1,nderivinit
-<<<<<<< HEAD
-    if (ntot > 0) call derivs(1,npart,npart,xyzh,vxyzu,fxyzu,fext,divcurlv,divcurlB,&
-         Bevol,dBevol,dustprop,ddustprop,dustfrac,ddustevol,temperature,time,0.,dtnew_first)
-=======
     if (ntot > 0) call derivs(1,npart,npart,xyzh,vxyzu,fxyzu,fext,divcurlv,divcurlB,Bevol,dBevol,&
                               dustprop,ddustprop,dustfrac,ddustevol,temperature,time,0.,dtnew_first,pxyzu,dens,metrics)
->>>>>>> 7957f4e1
     if (use_dustfrac) then
        ! set grainsize parameterisation from the initial dustfrac setting now we know rho
        do i=1,npart

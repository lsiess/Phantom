!--------------------------------------------------------------------------!
! The Phantom Smoothed Particle Hydrodynamics code, by Daniel Price et al. !
! Copyright (c) 2007-2018 The Authors (see AUTHORS)                        !
! See LICENCE file for usage and distribution conditions                   !
! http://users.monash.edu.au/~dprice/phantom                               !
!--------------------------------------------------------------------------!
!+
!  MODULE: initial
!
!  DESCRIPTION:
!   This module initialises (and ends) the run
!
!  REFERENCES: None
!
!  OWNER: Daniel Price
!
!  $Id$
!
!  RUNTIME PARAMETERS: None
!
!  DEPENDENCIES: balance, boundary, centreofmass, checkoptions, checksetup,
!    chem, cooling, cpuinfo, densityforce, deriv, dim, domain, dust,
!    energies, eos, evwrite, externalforces, fastmath, forcing, h2cooling,
!    initial_params, io, io_summary, linklist, mf_write, mpi, mpiutils,
!    nicil, nicil_sup, omputils, options, part, photoevap, ptmass,
!    readwrite_dumps, readwrite_infile, setup, sort_particles,
!    step_lf_global, timestep, timestep_ind, timestep_sts, timing, units,
!    writegitinfo, writeheader
!+
!--------------------------------------------------------------------------
module initial
#ifdef MPI
 use mpi
#endif
 implicit none
 public :: initialise,startrun,endrun
 real(kind=4), private :: twall_start, tcpu_start

 private

contains

!----------------------------------------------------------------
!+
!  short initialisation routine that should be called
!  by any utility which will subsequently call derivs
!+
!----------------------------------------------------------------
subroutine initialise()
 use dim, only:dimid=>modid,maxp
 use io,               only:fatal,die,id,master,nprocs,ievfile
#ifdef FINVSQRT
 use fastmath,         only:testsqrt
#endif
 use omputils,         only:init_omp,info_omp
 use options,          only:optid=>modid,set_default_options
 use part,             only:partid=>modid,maxBevol
 use units,            only:set_units
 use boundary,         only:set_boundary
 use writeheader,      only:write_codeinfo
 use writegitinfo,     only:write_gitinfo
 use evwrite,          only:init_evfile
 use domain,           only:domid=>modid,init_domains
 use densityforce,     only:denid=>modid
 use deriv,            only:derivid=>modid
 use externalforces,   only:extid=>modid
 use linklist,         only:linkid=>modid
 use readwrite_infile, only:inid=>modid
 use readwrite_dumps,  only:dumpid=>modid
 use step_lf_global,   only:stepid=>modid
 use cpuinfo,          only:print_cpuinfo
 use checkoptions,     only:check_compile_time_settings

 integer :: ierr
!
!--write 'PHANTOM' and code version
!
 if (id==master) call write_codeinfo(6)
!
!--print info on compile
!
 if (id==master) then
    write(*,"(20(/,1x,a),/)") 'Compiled with module versions:', &
         trim(dimid),trim(denid),trim(stepid),trim(derivid), &
         trim(partid),trim(extid),trim(dumpid),trim(inid), &
         trim(optid),trim(linkid),trim(domid)
 endif
!
!--write info on latest git commit
!
 if (id==master) call write_gitinfo(6)
!
!--check that it is OK to use fast sqrt functions
!  on this architecture
!
#ifdef FINVSQRT
 if (id==master) write(*,"(1x,a)") 'checking fast inverse sqrt...'
 call testsqrt(ierr,(id==master))
 if (ierr /= 0) call die
 if (id==master) write(*,"(1x,a,/)") 'done'
#else
 if (id==master) write(*,"(1x,a)") 'Using NATIVE inverse sqrt'
#endif

!
!--set units and default options
!
 call set_units
 call set_default_options
 call set_boundary
 call init_evfile(ievfile,'testlog',.false.)
!
!--check compile-time settings are OK
!
 call check_compile_time_settings(ierr)
 if (ierr /= 0) call fatal('initialise','incompatible compile-time settings')
!
!--initialise openMP things if required
!
 if (id==master) call print_cpuinfo()
 if (id==master) call info_omp
 call init_omp
!
!--initialise MPI domains
!
 call init_domains(nprocs)

 return
end subroutine initialise

!----------------------------------------------------------------
!+
!  routine which starts a Phantom run
!+
!----------------------------------------------------------------
subroutine startrun(infile,logfile,evfile,dumpfile)
 use mpiutils,         only:reduce_mpi,waitmyturn,endmyturn,reduceall_mpi,barrier_mpi
 use dim,              only:maxp,maxalpha,maxvxyzu,nalpha,mhd,use_dustgrowth
 use deriv,            only:derivs
 use evwrite,          only:init_evfile,write_evfile,write_evlog
 use io,               only:idisk1,iprint,ievfile,error,iwritein,flush_warnings,&
                            die,fatal,id,master,nprocs,real4,warning
 use externalforces,   only:externalforce,initialise_externalforces,update_externalforce,&
                            externalforce_vdependent
 use options,          only:iexternalforce,damp,alpha,icooling,use_dustfrac
 use readwrite_infile, only:read_infile,write_infile
 use readwrite_dumps,  only:read_dump,write_fulldump
 use part,             only:npart,xyzh,vxyzu,fxyzu,fext,divcurlv,divcurlB,Bevol,dBevol,&
                            npartoftype,maxtypes,alphaind,ntot,ndim, &
                            maxphase,iphase,isetphase,iamtype, &
                            nptmass,xyzmh_ptmass,vxyz_ptmass,fxyz_ptmass,igas,idust,massoftype,&
                            epot_sinksink,get_ntypes,isdead_or_accreted,dustfrac,ddustfrac,&
<<<<<<< HEAD
                            set_boundaries_to_active,n_R,n_electronT,dustevol,rhoh,gradh,dustprop,ddustprop,&
                            Bevol,Bxyz
=======
                            set_boundaries_to_active,n_R,n_electronT,dustevol,rhoh,gradh, &
                            Bevol,Bxyz,temperature
>>>>>>> a1cab701
 use densityforce,     only:densityiterate
 use linklist,         only:set_linklist
#ifdef PHOTO
 use photoevap,        only:set_photoevap_grid
#endif
#ifdef NONIDEALMHD
 use units,            only:utime,udist,umass,unit_Bfield
 use nicil,            only:nicil_initialise
 use nicil_sup,        only:use_consistent_gmw
#endif
 use ptmass,           only:init_ptmass,get_accel_sink_gas,get_accel_sink_sink, &
                            r_crit,r_crit2,rho_crit,rho_crit_cgs
 use timestep,         only:time,dt,dtextforce,C_force,dtmax, &
                            rho_dtthresh,rho_dtthresh_cgs,dtmax_rat0,mod_dtmax,mod_dtmax_now
 use timing,           only:get_timings
#ifdef RESET_COFM
 use centreofmass,     only:reset_centreofmass
#endif
#ifdef SORT
 use sort_particles,   only:sort_part
#endif
#ifdef IND_TIMESTEPS
 use timestep,         only:dtmax
 use timestep_ind,     only:istepfrac,ibinnow,maxbins,init_ibin
 use part,             only:ibin,ibin_old,ibin_wake,alphaind
 use readwrite_dumps,  only:dt_read_in
#else
 use timestep,         only:dtcourant,dtforce
#endif
#ifdef STS_TIMESTEPS
 use timestep,         only:dtdiff
#endif
 use timestep_sts,     only:sts_initialise
#ifdef DRIVING
 use forcing,          only:init_forcing
#endif
#ifdef DUST
 use dust,             only:init_drag,grainsize,graindens
#ifdef DUSTGROWTH
 use growth,		   only:init_growth
 use growth,		   only:ifrag,isnow,grainsizemin,vfrag,vfragin,vfragout,rsnow,Tsnow
#endif
#endif
#ifdef MFLOW
 use mf_write,         only:mflow_write,mflow_init
 use io,               only:imflow
#endif
#ifdef VMFLOW
 use mf_write,         only:vmflow_write,vmflow_init
 use io,               only:ivmflow
#endif
#ifdef BINPOS
 use mf_write,         only:binpos_write,binpos_init
 use io,               only:ibinpos,igpos
#endif
#ifdef MPI
 use balance,          only:balancedomains
 use domain,           only:ibelong
#endif
 use writeheader,      only:write_codeinfo,write_header
 use eos,              only:gamma,polyk,ieos,init_eos
 use part,             only:hfact,h2chemistry,dxi
 use setup,            only:setpart
 use checksetup,       only:check_setup
 use h2cooling,        only:init_h2cooling
 use cooling,          only:init_cooling
 use chem,             only:init_chem
 use cpuinfo,          only:print_cpuinfo
 use io_summary,       only:summary_initialise
 use units,            only:unit_density,udist,unit_velocity
 use centreofmass,     only:get_centreofmass
 use energies,         only:etot,angtot,totmom,mdust,xyzcom
 use initial_params,   only:get_conserv,etot_in,angtot_in,totmom_in,mdust_in,xyzcom_in,dxi_in
 character(len=*), intent(in)  :: infile
 character(len=*), intent(out) :: logfile,evfile,dumpfile
 integer         :: ierr,i,j,idot,nerr,nwarn
 integer(kind=8) :: npartoftypetot(maxtypes)
 real            :: poti,dtf,hfactfile,fextv(3)
 real            :: hi,pmassi,rhoi1
 real            :: dtsinkgas,dtsinksink,fonrmax,dtphi2,dtnew_first,dummy(3)
 real            :: stressmax
#ifdef NONIDEALMHD
 real            :: gmw_old,gmw_new
#endif
 integer         :: itype,iposinit,ipostmp,ntypes,nderivinit
 logical         :: iexist
 integer :: ncount(maxtypes)
 character(len=len(dumpfile)) :: dumpfileold,fileprefix
!
!--do preliminary initialisation
!
 call initialise
!
!--read parameters from the infile
!
 call read_infile(infile,logfile,evfile,dumpfile)
!
!--initialise alpha's (after the infile has been read)
!
 if (maxalpha==maxp) then
    alphaind(:,:) = real4(alpha)
 endif
!
!--initialise log output
!
 if (iprint /= 6 .and. id==master) then
    open(unit=iprint,file=logfile,form='formatted',status='replace')
!
!--write opening "splash screen" to logfile
!
    call write_codeinfo(iprint)
    call print_cpuinfo(iprint)
 endif
 if (id==master) write(iprint,"(a)") ' starting run '//trim(infile)

 if (id==master) call write_header(1,infile,evfile,logfile,dumpfile)
!
!--read particle setup from dumpfile
!
 if (trim(dumpfile)=='setup') then
    write(iprint,"(72('-'))")
    idot = index(infile,'.in')
    if (idot <= 1) idot = len_trim(infile)
    dumpfile = infile(1:idot-1)//'_00000.tmp'
    fileprefix = infile(1:idot-1)
    write(iprint,"(72('-'))")
    call setpart(id,npart,npartoftype,xyzh,massoftype,vxyzu,polyk,gamma,hfact,time,fileprefix)
    call check_setup(nerr,nwarn) ! sanity check output of setpart
    if (nwarn > 0) call warning('initial','warnings during particle setup',var='warnings',ival=nwarn)
    if (nerr > 0)  call fatal('initial','errors in particle setup',var='errors',ival=nerr)
 else
    call read_dump(trim(dumpfile),time,hfactfile,idisk1,iprint,id,nprocs,ierr)
    if (ierr /= 0) call fatal('initial','error reading dumpfile')
    call check_setup(nerr,nwarn,restart=.true.) ! sanity check what has been read from file
    if (nwarn > 0) call warning('initial','warnings from particle data in file',var='warnings',ival=nwarn)
    if (nerr > 0)  call fatal('initial','errors in particle data from file',var='errors',ival=nerr)
 endif
!
!--initialise values for non-ideal MHD
!
#ifdef NONIDEALMHD
 call nicil_initialise(utime,udist,umass,unit_Bfield,ierr,iprint,iprint)
 if (ierr/=0) call fatal('initial','error initialising nicil (the non-ideal MHD library)')
 call use_consistent_gmw(ierr,gmw_old,gmw_new)
 if (ierr/=0) write(iprint,'(2(a,Es18.7))')' initial: Modifying mean molecular mass from ',gmw_old,' to ',gmw_new
#endif
 n_R         = 0.0
 n_electronT = 0.0
!
!--Initialise and verify parameters for super-timestepping
!
#ifdef STS_TIMESTEPS
 call sts_initialise(ierr,dtdiff)
 if (ierr > 0) call fatal('initial','supertimestep: nu > 1 or < 0 or NaN.')
#endif
!
!--initialise the equation of state
!  (must be done AFTER the units are known & AFTER mu is calculated in non-ideal MHD)
!
 call init_eos(ieos,ierr)
 if (ierr /= 0) call fatal('initial','error initialising equation of state')
!
!--Initialise values for summary array
 call summary_initialise
!
!--get total number of particles (on all processors)
!
 ntot           = reduceall_mpi('+',npart)
 npartoftypetot = reduce_mpi('+',npartoftype)
 if (id==master) write(iprint,"(a,i12)") ' npart total   = ',ntot
 if (npart > 0) then
    if (id==master .and. maxalpha==maxp)  write(iprint,*) 'mean alpha  initial: ',sum(alphaind(1,1:npart))/real(npart)
 endif

 if (sum(npartoftype) /= npart) then
    print *, 'npartoftype = ', npartoftype(1:maxtypes)
    print *, 'npart = ', npart
    call fatal('setup','sum of npartoftype  /=  npart')
 endif

#ifdef DRIVING
!
!--initialise turbulence driving
!
 if (id==master) write(iprint,*) 'waiting on input for turbulent driving...'
 call init_forcing(dumpfile,infile,time)
#endif

#ifdef DUST
 call init_drag(ierr)
 if (ierr /= 0) call fatal('initial','error initialising drag coefficients')
#ifdef DUSTGROWTH
 call init_growth(ierr)
 if (ierr /= 0) call fatal('initial','error initialising growth variables')
#endif
#endif

!
!--initialise cooling function
!
 if (h2chemistry) then
    if (icooling > 0) then
       if (id==master) write(iprint,*) 'initialising cooling function...'
       call init_chem()
       call init_h2cooling()
    endif
 elseif (icooling > 0) then
    call init_cooling(ierr)
    if (ierr /= 0) call fatal('initial','error initialising cooling')
 endif

 if (damp > 0. .and. any(abs(vxyzu(1:3,:)) > tiny(0.)) .and. abs(time) < tiny(time)) then
    call error('setup','damping on: setting non-zero velocities to zero')
    vxyzu(1:3,:) = 0.
 endif
!
!--Check that the numbers of each type add up correctly
!
 if (maxphase == maxp) then
    ncount(:) = 0
    do i=1,npart
       itype = iamtype(iphase(i))
	   !-- Initialise dust properties to none for gas particles
#ifdef DUSTGROWTH
	   if (itype==igas .and. use_dustgrowth) dustprop(:,i) = 0.
#endif
       if (itype < 1 .or. itype > maxtypes) then
          call fatal('initial','unknown value for itype from iphase array',i,var='iphase',ival=int(iphase(i)))
       else
          ncount(itype) = ncount(itype) + 1
       endif
    enddo
    if (any(ncount /= npartoftype)) then
       write(iprint,*) 'ncount,',ncount,'npartoftype,',npartoftype
       call fatal('initial','sum of types in iphase is not equal to npartoftype')
    endif
 endif

!
!--The code works in B/rho as its conservative variable, but writes B to dumpfile
!  So we now convert our primitive variable read, B, to the conservative B/rho
!  This necessitates computing the density sum.
!
 if (mhd) then
    if (npart > 0) then
       call set_linklist(npart,npart,xyzh,vxyzu)
       fxyzu = 0.
       call densityiterate(2,npart,npart,xyzh,vxyzu,divcurlv,divcurlB,Bevol,stressmax,&
                              fxyzu,fext,alphaind,gradh)
    endif

    ! now convert to B/rho
    do i=1,npart
       itype      = iamtype(iphase(i))
       hi         = xyzh(4,i)
       pmassi     = massoftype(itype)
       rhoi1      = 1.0/rhoh(hi,pmassi)
       Bevol(1,i) = Bxyz(1,i) * rhoi1
       Bevol(2,i) = Bxyz(2,i) * rhoi1
       Bevol(3,i) = Bxyz(3,i) * rhoi1
    enddo
 endif


#ifdef IND_TIMESTEPS
 ibin(:)       = 0
 ibin_old(:)   = 0
 ibin_wake(:)  = 0
 if (dt_read_in) call init_ibin(npart,dtmax)
 istepfrac     = 0
 ibinnow       = 0
#else
 dtcourant = huge(dtcourant)
 dtforce   = huge(dtforce)
#endif

!
!--balance domains prior to starting calculation
!  (make sure this is called AFTER iphase has been set)
!
#ifdef MPI
 do i=1,npart
    ibelong(i) = id
 enddo
 call balancedomains(npart)
#endif

!
!--check that sorting is allowed
!  and if so sort particles
!
#ifdef SORT
 call sort_part()
#endif

!
!--set up photoevaporation grid, define relevant constants, etc.
!
#ifdef PHOTO
 call set_photoevap_grid
#endif
!
!--get timestep for external forces
!
 dtextforce = huge(dtextforce)
 fext(:,:)  = 0.
 if (iexternalforce > 0) then
    call initialise_externalforces(iexternalforce,ierr)
    call update_externalforce(iexternalforce,time,0.)
    if (ierr /= 0) call fatal('initial','error in external force settings/initialisation')

    !$omp parallel do default(none) &
    !$omp shared(npart,xyzh,vxyzu,fext,time,iexternalforce,C_force) &
    !$omp private(i,poti,dtf,fextv) &
    !$omp reduction(min:dtextforce)
    do i=1,npart
       if (.not.isdead_or_accreted(xyzh(4,i))) then
          call externalforce(iexternalforce,xyzh(1,i),xyzh(2,i),xyzh(3,i), &
                             xyzh(4,i),time,fext(1,i),fext(2,i),fext(3,i),poti,dtf,i)
          dtextforce = min(dtextforce,C_force*dtf)
          ! add velocity-dependent part
          call externalforce_vdependent(iexternalforce,xyzh(1:3,i),vxyzu(1:3,i),fextv,poti)
          fext(1:3,i) = fext(1:3,i) + fextv
       endif
    enddo
    !$omp end parallel do
    write(iprint,*) 'dt(extforce)  = ',dtextforce
 endif
!
!--get timestep and forces for sink particles
!
 dtsinkgas = huge(dtsinkgas)
 r_crit2   = r_crit*r_crit
 rho_crit  = rho_crit_cgs/unit_density
 if (nptmass > 0) then
    write(iprint,"(a,i12)") ' nptmass       = ',nptmass

    ! compute initial sink-sink forces and get timestep
    call get_accel_sink_sink(nptmass,xyzmh_ptmass,fxyz_ptmass,epot_sinksink,dtsinksink,&
                             iexternalforce,time)
    dtsinksink = C_force*dtsinksink
    write(iprint,*) 'dt(sink-sink) = ',dtsinksink
    dtextforce = min(dtextforce,dtsinksink)

    ! compute initial sink-gas forces and get timestep
    pmassi = massoftype(igas)
    ntypes = get_ntypes(npartoftype)
    do i=1,npart
       if (.not.isdead_or_accreted(xyzh(4,i))) then
          if (ntypes > 1 .and. maxphase==maxp) then
             pmassi = massoftype(iamtype(iphase(i)))
          endif
          call get_accel_sink_gas(nptmass,xyzh(1,i),xyzh(2,i),xyzh(3,i),xyzh(4,i),xyzmh_ptmass, &
                   fext(1,i),fext(2,i),fext(3,i),poti,pmassi,fxyz_ptmass,fonrmax,dtphi2)
          dtsinkgas = min(dtsinkgas,C_force*1./sqrt(fonrmax),C_force*sqrt(dtphi2))
       endif
    enddo
    write(iprint,*) 'dt(sink-gas)  = ',dtsinkgas
    dtextforce = min(dtextforce,dtsinkgas)
 endif
 call init_ptmass(nptmass,logfile,dumpfile)
!
!--calculate (all) derivatives the first time around
!
 dtnew_first   = dtmax  ! necessary in case ntot = 0
 nderivinit    = 1
 rho_dtthresh  = rho_dtthresh_cgs/unit_density
 mod_dtmax_now = .false. ! reset since this would have improperly been tripped if mhd=.true.
 ! call derivs twice with Cullen-Dehnen switch to update accelerations
 if (maxalpha==maxp .and. nalpha >= 0) nderivinit = 2
 do j=1,nderivinit
    if (ntot > 0) call derivs(1,npart,npart,xyzh,vxyzu,fxyzu,fext,divcurlv,divcurlB,&
<<<<<<< HEAD
                              Bevol,dBevol,dustprop,ddustprop,dustfrac,ddustfrac,time,0.,dtnew_first)
=======
                              Bevol,dBevol,dustfrac,ddustfrac,temperature,time,0.,dtnew_first)
>>>>>>> a1cab701
    if (use_dustfrac) then
       ! set s = sqrt(eps/(1-eps)) from the initial dustfrac setting now we know rho
       do i=1,npart
          if (.not.isdead_or_accreted(xyzh(4,i))) then
             dustevol(i) = sqrt(dustfrac(i)/(1.-dustfrac(i)))
          endif
       enddo
    endif
 enddo
 if (nalpha >= 2) then
    !$omp parallel do private(i)
    do i=1,npart
       alphaind(1,i) = max(alphaind(1,i),alphaind(2,i)) ! set alpha = max(alphaloc,alpha)
    enddo
 endif
 set_boundaries_to_active = .false.
!
!--set initial timestep
!
#ifndef IND_TIMESTEPS
 dt = dtnew_first
 if (id==master) then
    write(iprint,*) 'dt(forces)    = ',dtforce
    write(iprint,*) 'dt(courant)   = ',dtcourant
    write(iprint,*) 'dt initial    = ',dt
 endif
#endif
!
!--Set parameters to allow for reduction of dtmax
!  (if mod_dtmax_now=true, then rhomax > rho_dtthresh and we do not want to decrease dt)
!
 if (rho_dtthresh > 0.0 .and. .not. mod_dtmax_now .and. dtmax_rat0 > 1) then
    dtmax_rat0 = int(2**(int(log(real(dtmax_rat0)-1.0)/log(2.0))+1)) ! ensure that dtmax_rat0 is a power of 2
 else
    mod_dtmax     = .false.
    mod_dtmax_now = .false.
 endif
!
!--Calculate current centre of mass
!
 call get_centreofmass(xyzcom,dummy,npart,xyzh,vxyzu,nptmass,xyzmh_ptmass,vxyz_ptmass)
!
!--write second header to logfile/screen
!
 if (id==master) call write_header(2,infile,evfile,logfile,dumpfile,ntot)

 call init_evfile(ievfile,evfile,.true.)
 call write_evfile(time,dt)
 if (id==master) call write_evlog(iprint)
#ifdef MFLOW
 call mflow_init(imflow,evfile,infile) !take evfile in input to create string.mf
 call mflow_write(time, dt)
#endif

#ifdef VMFLOW
 call vmflow_init(ivmflow,evfile,infile) !take evfile in input to create string_v.mflowv
 call vmflow_write(time, dt)
#endif

#ifdef BINPOS
 call binpos_init(ibinpos,evfile) !take evfile in input to create string.binpos
 call binpos_write(time, dt)
#endif
!
!--Set initial values for continual verification of conservation laws
!  get_conserve=0.5: update centre of mass only; get_conserve=1: update all; get_conserve=-1: update none
!
 if (get_conserv > 0.0) then
    xyzcom_in = xyzcom
    dxi_in    = min(dxi(1),dxi(2),dxi(ndim))
    if (get_conserv > 0.75) then
       etot_in   = etot
       angtot_in = angtot
       totmom_in = totmom
       mdust_in  = mdust
       write(iprint,'(1x,a)') 'Setting initial values to verify conservation laws:'
    else
       write(iprint,'(1x,a)') 'Reading initial values to verify conservation laws from previous run; resetting centre of mass:'
    endif
    get_conserv = -1.
 else
    write(iprint,'(1x,a)') 'Reading initial values to verify conservation laws from previous run:'
 endif
 write(iprint,'(2x,a,es18.6)')   'Initial total energy:     ', etot_in
 write(iprint,'(2x,a,es18.6)')   'Initial angular momentum: ', angtot_in
 write(iprint,'(2x,a,es18.6)')   'Initial linear momentum:  ', totmom_in
 write(iprint,'(2x,a,3es18.6)')  'Initial centre of mass:   ', xyzcom_in
#ifdef DUST
 write(iprint,'(2x,a,es18.6,/)') 'Initial dust mass:        ', mdust_in
#endif
!
!--write initial conditions to output file
!  if the input file ends in .tmp or .init
!
 iposinit = index(dumpfile,'.init')
 ipostmp  = index(dumpfile,'.tmp')
 if (iposinit > 0 .or. ipostmp > 0) then
    dumpfileold = dumpfile
    if (iposinit > 0) then
       dumpfile = trim(dumpfile(1:iposinit-1))
    else
       dumpfile = trim(dumpfile(1:ipostmp-1))
    endif
    call write_fulldump(time,trim(dumpfile))
    if (id==master) call write_infile(infile,logfile,evfile,trim(dumpfile),iwritein,iprint)
    !
    !  delete temporary dump file
    !
    call barrier_mpi() ! Ensure all procs have read temp file before deleting
    inquire(file=trim(dumpfileold),exist=iexist)
    if (id==master .and. iexist) then
       write(iprint,"(/,a,/)") ' ---> DELETING temporary dump file '//trim(dumpfileold)//' <---'
       open(unit=idisk1,file=trim(dumpfileold),status='old')
       close(unit=idisk1,status='delete')
    endif
 endif

 if (id==master) then
    call flush_warnings()
    call flush(iprint)
!
!--get starting cpu time
!
    call get_timings(twall_start,tcpu_start)
 endif

 return
end subroutine startrun

!----------------------------------------------------------------
!+
!  This module ends the run (prints footer and closes log).
!  Only called by master thread.
!+
!----------------------------------------------------------------

subroutine endrun
 use io,       only:iprint,ievfile,iscfile,ipafile,imflow,ivmflow,ibinpos,igpos
 use timing,   only:printused
 use part,     only:nptmass
 use eos,      only:ieos,finish_eos
 use ptmass,   only:finish_ptmass
 integer           :: ierr
 character(len=10) :: finishdate, finishtime


 call finish_eos(ieos,ierr)

 write (iprint,"(/,'>',74('_'),'<')")
!
!--print time and date of finishing
!
 call date_and_time(finishdate,finishtime)
 finishdate = finishdate(7:8)//'/'//finishdate(5:6)//'/'//finishdate(1:4)
 finishtime = finishtime(1:2)//':'//finishtime(3:4)//':'//finishtime(5:)
 write(iprint,"(/,' Run finished on ',a,' at ',a,/)") finishdate,finishtime
!
!--print out total code timings:
!
 call printused(twall_start,'Total wall time:',iprint)

 write(iprint,40)
40 format(/, &
   6x,' |   |           |               | |   _|       | |         ',/, &
   6x,' __| __ \   _` | __|  __|   _` | | |  |    _ \  | |  /  __| ',/, &
   6x,' |   | | | (   | |  \__ \  (   | | |  __| (   | |   < \__ \ ',/, &
   6x,'\__|_| |_|\__,_|\__|____/ \__,_|_|_| _|  \___/ _|_|\_\____/ ',/)

 write (iprint,"('>',74('_'),'<')")
!
!--close ev, log& ptmass-related files
!
 close(unit=ievfile)
 close(unit=iprint)
 close(unit=imflow)  ! does not matter if not open
 close(unit=ivmflow)
 close(unit=ibinpos)
 close(unit=igpos)

 if (iscfile > 0) close(unit=iscfile)
 if (ipafile > 0) close(unit=ipafile)

 call finish_ptmass(nptmass)

end subroutine endrun

end module initial<|MERGE_RESOLUTION|>--- conflicted
+++ resolved
@@ -150,13 +150,8 @@
                             maxphase,iphase,isetphase,iamtype, &
                             nptmass,xyzmh_ptmass,vxyz_ptmass,fxyz_ptmass,igas,idust,massoftype,&
                             epot_sinksink,get_ntypes,isdead_or_accreted,dustfrac,ddustfrac,&
-<<<<<<< HEAD
-                            set_boundaries_to_active,n_R,n_electronT,dustevol,rhoh,gradh,dustprop,ddustprop,&
-                            Bevol,Bxyz
-=======
                             set_boundaries_to_active,n_R,n_electronT,dustevol,rhoh,gradh, &
-                            Bevol,Bxyz,temperature
->>>>>>> a1cab701
+                            Bevol,Bxyz,temperature,dustprop,ddustprop
  use densityforce,     only:densityiterate
  use linklist,         only:set_linklist
 #ifdef PHOTO
@@ -529,11 +524,7 @@
  if (maxalpha==maxp .and. nalpha >= 0) nderivinit = 2
  do j=1,nderivinit
     if (ntot > 0) call derivs(1,npart,npart,xyzh,vxyzu,fxyzu,fext,divcurlv,divcurlB,&
-<<<<<<< HEAD
-                              Bevol,dBevol,dustprop,ddustprop,dustfrac,ddustfrac,time,0.,dtnew_first)
-=======
-                              Bevol,dBevol,dustfrac,ddustfrac,temperature,time,0.,dtnew_first)
->>>>>>> a1cab701
+                              Bevol,dBevol,dustprop,ddustprop,dustfrac,ddustfrac,temperature,time,0.,dtnew_first)
     if (use_dustfrac) then
        ! set s = sqrt(eps/(1-eps)) from the initial dustfrac setting now we know rho
        do i=1,npart

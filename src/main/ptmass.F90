--- conflicted
+++ resolved
@@ -65,19 +65,13 @@
  real,    public :: f_acc  = 0.8
  real,    public :: h_soft_sinkgas  = 0.0
  real,    public :: h_soft_sinksink = 0.0
-<<<<<<< HEAD
  real,    public :: r_merge_uncond  = 0.0     ! sinks will unconditionally merge if they touch
  real,    public :: r_merge_cond    = 0.0     ! sinks will merge if bound within this radius
  real,    public :: f_crit_override = 0.0     ! 1000.
+
+
  logical, public :: use_fourthorder = .false. ! FSI switch
  logical, public :: use_regnbody    = .false. ! subsystems switch
-=======
- real,    public :: r_merge_uncond  = 0.0    ! sinks will unconditionally merge if they touch
- real,    public :: r_merge_cond    = 0.0    ! sinks will merge if bound within this radius
- real,    public :: f_crit_override = 0.0    ! 1000.
-
-
- logical, public :: use_fourthorder = .false.
  integer, public :: n_force_order   = 1
  real, public, parameter :: dk2(3) = (/0.5,0.5,0.0/)
  real, public, parameter :: ck2(2)  = (/1.,0.0/)
@@ -85,7 +79,6 @@
  real, public, parameter :: ck4(2) = (/0.5,0.5/)
 
 
->>>>>>> e6bf68a7
  ! Note for above: if f_crit_override > 0, then will unconditionally make a sink when rho > f_crit_override*rho_crit_cgs
  ! This is a dangerous parameter since failure to form a sink might be indicative of another problem.
  ! This is a hard-coded parameter due to this danger, but will appear in the .in file if set > 0.
@@ -326,7 +319,7 @@
  real    :: J2i,rsinki,shati(3)
  real    :: J2j,rsinkj,shatj(3)
  integer :: k,l,i,j,start_id,end_id
- logical :: extrap
+ logical :: extrap,wsub
 
  dtsinksink = huge(dtsinksink)
  fxyz_ptmass(:,:) = 0.
@@ -341,6 +334,12 @@
  else
     extrap = .false.
  endif
+
+ if(present(group_info)) then
+    wsub = .true.
+    extrap = .false.
+ endif
+
  !
  !--get self-contribution to the potential if sink-sink softening is used
  !
@@ -370,7 +369,7 @@
  !$omp reduction(min:dtsinksink) &
  !$omp reduction(+:phitot,merge_n)
  do k=1,nptmass
-    if (present(group_info)) then
+    if (wsub) then
        start_id = group_info(igcum,k) + 1
        end_id   = group_info(igcum,k)
        i = group_info(igarg,k)
@@ -544,7 +543,6 @@
 
 !----------------------------------------------------------------
 !+
-<<<<<<< HEAD
 ! get gradient correction of the force for FSI integrator (sink-gas)
 !+
 !----------------------------------------------------------------
@@ -783,8 +781,6 @@
 end subroutine get_gradf_sink_sink
 !----------------------------------------------------------------
 !+
-=======
->>>>>>> e6bf68a7
 !  Update position of sink particles if they cross the periodic boundary
 !+
 !----------------------------------------------------------------
@@ -808,18 +804,36 @@
 !  (called from inside a parallel section)
 !+
 !----------------------------------------------------------------
-subroutine ptmass_drift(nptmass,ckdt,xyzmh_ptmass,vxyz_ptmass,dsdt_ptmass)
+subroutine ptmass_drift(nptmass,ckdt,xyzmh_ptmass,vxyz_ptmass,dsdt_ptmass,group_info,n_ingroup)
+ use part,only:igarg
  integer, intent(in)    :: nptmass
  real,    intent(in)    :: ckdt
  real,    intent(inout) :: xyzmh_ptmass(nsinkproperties,nptmass)
  real,    intent(inout) :: vxyz_ptmass(3,nptmass)
  real,    intent(in)    :: dsdt_ptmass(3,nptmass)
- integer :: i
+ integer, optional, intent(in)    :: n_ingroup
+ integer, optional, intent(in)    :: group_info(:,:)
+ integer :: i,k,istart_ptmass
+ logical :: woutsub
+
+ if (present(n_ingroup)) then
+    istart_ptmass = n_ingroup + 1
+    woutsub = .true.
+ else
+    istart_ptmass = 1
+    woutsub = .false.
+ endif
 
  !$omp parallel do schedule(static) default(none) &
  !$omp shared(nptmass,ckdt,xyzmh_ptmass,vxyz_ptmass,dsdt_ptmass) &
- !$omp private(i)
- do i=1,nptmass
+ !$omp shared(n_ingroup,group_info,woutsub) &
+ !$omp private(i,k)
+ do k=istart_ptmass,nptmass
+    if (woutsub) then
+       i = group_info(igarg,k)
+    else
+       i = k
+    endif
     if (xyzmh_ptmass(4,i) > 0.) then
        xyzmh_ptmass(1,i) = xyzmh_ptmass(1,i) + ckdt*vxyz_ptmass(1,i)
        xyzmh_ptmass(2,i) = xyzmh_ptmass(2,i) + ckdt*vxyz_ptmass(2,i)
@@ -2227,10 +2241,6 @@
     ngot = ngot + 1
  case('use_fourthorder')
     read(valstring,*,iostat=ierr) use_fourthorder
-<<<<<<< HEAD
- case('use_regnbody')
-    read(valstring,*,iostat=ierr) use_regnbody
-=======
     if (use_fourthorder) then
        n_force_order = 3
        ck = ck4
@@ -2239,9 +2249,8 @@
        ck = ck2
        dk = dk2
     endif
-
-
->>>>>>> e6bf68a7
+ case('use_regnbody')
+    read(valstring,*,iostat=ierr) use_regnbody
  case default
     imatch = .false.
  end select

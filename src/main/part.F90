!--------------------------------------------------------------------------!
! The Phantom Smoothed Particle Hydrodynamics code, by Daniel Price et al. !
! Copyright (c) 2007-2017 The Authors (see AUTHORS)                        !
! See LICENCE file for usage and distribution conditions                   !
! http://users.monash.edu.au/~dprice/phantom                               !
!--------------------------------------------------------------------------!
!+
!  MODULE: part
!
!  DESCRIPTION:
!  This module contains main particle data for the code and
!  functions used to query particle properties not stored.
!
!  Basically this module defines any quantity that is
!  stored on the particles and defines how that storage
!  is implemented. Thus any routine which requires knowledge
!  of the specifics of this storage should be placed here.
!  (for example, any routine that copies all of the variables
!   stored on a given particle).
!
!  REFERENCES: None
!
!  OWNER: Daniel Price
!
!  $Id$
!
!  RUNTIME PARAMETERS: None
!
!  DEPENDENCIES: dim, io, mpiutils
!+
!--------------------------------------------------------------------------
module part
 use dim, only:maxp,ndivcurlv,ndivcurlB,maxvxyzu, &
          maxalpha,maxptmass,maxstrain, &
          mhd,maxmhd,maxBevol,maxvecp,maxp_h2,periodic, &
          maxgrav,ngradh,maxtypes,h2chemistry,gravity, &
<<<<<<< HEAD
          switches_done_in_derivs,maxp_dustfrac,use_dust,use_dustfrac, &
          lightcurve,maxlum,nalpha,maxmhdni,ndusttypes
=======
          switches_done_in_derivs,maxp_dustfrac,use_dust, &
          lightcurve,maxlum,nalpha,maxmhdni
>>>>>>> 3d5c8013
 implicit none
 character(len=80), parameter, public :: &  ! module version
    modid="$Id$"

!
!--basic storage needed for read/write of particle data
!
 real :: xyzh(4,maxp)
 real :: xyzh_soa(maxp,4)
 real :: vxyzu(maxvxyzu,maxp)
 real(kind=4) :: alphaind(nalpha,maxalpha)
 real(kind=4) :: divcurlv(ndivcurlv,maxp)
 real(kind=4) :: divcurlB(ndivcurlB,maxp)
 real :: Bevol(maxBevol,maxmhd)
 real :: Bxyz(3,maxvecp)
 character(len=*), parameter :: xyzh_label(4) = (/'x','y','z','h'/)
 character(len=*), parameter :: vxyzu_label(4) = (/'vx','vy','vz','u '/)
 character(len=*), parameter :: Bevol_label(4) = (/'Bx ','By ','Bz ','psi'/)
!
!--storage in divcurlv
!
 integer, parameter :: idivv = 1
 integer, parameter :: icurlvx = 2
 integer, parameter :: icurlvy = 3
 integer, parameter :: icurlvz = 4
 character(len=*), parameter :: divcurlv_label(4) = &
   (/'divv  ','curlvx','curlvy','curlvz'/)
!
!--storage in divcurlB
!
 integer, parameter :: idivB = 1
 integer, parameter :: icurlBx = 2
 integer, parameter :: icurlBy = 3
 integer, parameter :: icurlBz = 4
 character(len=*), parameter :: divcurlB_label(4) = &
   (/'divB  ','curlBx','curlBy','curlBz'/)
!
!--physical viscosity
!
 real(kind=4) :: straintensor(6,maxstrain)
!
!--H2 chemistry
!
 integer, parameter :: nabundances = 5
 integer, parameter :: ih2ratio  = 1 ! ratio of H2 to H
 integer, parameter :: iHI       = 2 ! HI abundance
 integer, parameter :: iproton   = 3 ! proton abundance
 integer, parameter :: ielectron = 4 ! electron abundance
 integer, parameter :: iCO       = 5 ! CO abundance
 real :: abundance(nabundances,maxp_h2)
 character(len=*), parameter :: abundance_label(5) = &
   (/'h2ratio','abHIq  ','abhpq  ','abeq   ','abco   '/)
!
!--one-fluid dust (small grains)
!
 real :: dustfrac(ndusttypes,maxp_dustfrac)
 character(len=*), parameter :: dustfrac_label(ndusttypes) = 'dustfrac'
 character(len=*), parameter :: tstop_label(ndusttypes) = 'tstop'
 real :: dustevol(ndusttypes,maxp_dustfrac)
 real :: deltav(3,ndusttypes,maxp_dustfrac)
 character(len=*), parameter :: deltav_label(3) = &
   (/'deltavx','deltavy','deltavz'/)
!
!--sink particles
!
 integer, parameter :: nsinkproperties = 11
 integer, parameter :: ihacc  = 5 ! accretion radius
 integer, parameter :: ihsoft = 6 ! softening radius
 integer, parameter :: imacc  = 7 ! accreted mass
 integer, parameter :: ispinx = 8  ! spin angular momentum x
 integer, parameter :: ispiny = 9  ! spin angular momentum y
 integer, parameter :: ispinz = 10 ! spin angular momentum z
 integer, parameter :: i_tlast = 11 ! time of last injection
 real :: xyzmh_ptmass(nsinkproperties,maxptmass)
 real :: vxyz_ptmass(3,maxptmass)
 real :: fxyz_ptmass(4,maxptmass)
 integer :: nptmass = 0   ! zero by default
 real    :: epot_sinksink
 character(len=*), parameter :: xyzmh_ptmass_label(11) = &
  (/'x        ','y        ','z        ','m        ','h        ',&
    'hsoft    ','maccreted','spinx    ','spiny    ','spinz    ','tlast    '/)
 character(len=*), parameter :: vxyz_ptmass_label(3) = (/'vx','vy','vz'/)
!
!--self-gravity
!
 real(kind=4) :: poten(maxgrav)
!
!--Non-ideal MHD
!
 real :: n_R(4,maxmhdni),n_electronT(maxmhdni),eta_nimhd(4,maxmhdni)
 integer, parameter :: iohm  = 1 ! eta_ohm
 integer, parameter :: ihall = 2 ! eta_hall
 integer, parameter :: iambi = 3 ! eta_ambi
 integer, parameter :: iion  = 4 ! ionisation fraction
#ifdef NONIDEALMHD
 character(len=*), parameter :: eta_nimhd_label(4) = (/'eta_{OR}','eta_{HE}','eta_{AD}','ne/n    '/)
#endif
!
!--for analysis routines, do not allocate any more storage
!  than is strictly necessary
!
#ifdef ANALYSIS
 integer, parameter, private :: maxan = 0
 integer, parameter, private :: maxmhdan = 0
 integer, parameter, private :: maxdustan = 0
#else
 integer, parameter, private :: maxan = maxp
 integer, parameter, private :: maxmhdan = maxmhd
 integer, parameter, private :: maxdustan = maxp_dustfrac
#endif
!
!--lightcurves
!
 real(kind=4) :: luminosity(maxlum)
!
!--derivatives (only needed if derivs is called)
!
 real         :: fxyzu(maxvxyzu,maxan)
 real         :: dBevol(maxBevol,maxmhdan)
 real(kind=4) :: divBsymm(maxmhdan)
 real         :: fext(3,maxan)
 real         :: ddustfrac(ndusttypes,maxdustan)
!
!--storage associated with/dependent on timestepping
!
 real         :: vpred(maxvxyzu,maxan)
 real         :: dustpred(ndusttypes,maxdustan)
 real         :: Bpred(maxBevol,maxmhdan)
#ifdef IND_TIMESTEPS
 integer(kind=1)    :: ibin(maxan)
 integer(kind=1)    :: ibin_wake(maxan)
 integer(kind=1)    :: ibinold(maxan)
 integer(kind=1)    :: ibinsink(maxan)
 real(kind=4)       :: dt_in(maxan)
 real               :: twas(maxan)
#else
 integer(kind=1)    :: ibin_wake(1)
#endif
 integer, parameter :: maxphase = maxan
 integer, parameter :: maxgradh = maxan
 integer(kind=1)    :: iphase(maxphase)
 integer(kind=1)    :: iphase_soa(maxphase)
 logical, public    :: all_active = .true.

 real(kind=4) :: gradh(ngradh,maxgradh)
 real         :: tstop(ndusttypes,maxan)
!
!--storage associated with link list
!  (used for dead particle list also)
!
 integer :: ll(maxan)
!
!--size of the buffer required for transferring particle
!  information between MPI threads
!
 integer, parameter, private :: maxpd =  max(maxp,1) ! avoid divide by zero
 integer, parameter, private :: usedivcurlv = min(ndivcurlv,1)
 integer, parameter :: ipartbufsize = 4 &  ! xyzh
   +maxvxyzu                            &  ! vxyzu
   +maxvxyzu                            &  ! vpred
   +maxvxyzu                            &  ! fxyzu
   +3                                   &  ! fext
   +usedivcurlv                         &  ! divcurlv
   +nalpha*maxalpha/maxpd               &  ! alphaind
   +ngradh*maxgradh/maxpd               &  ! gradh
   +(maxmhd/maxpd)*maxBevol             &  ! Bevol
   +(maxmhd/maxpd)*maxBevol             &  ! Bpred
   +maxphase/maxpd                      &  ! iphase
#ifdef DUST
   +ndusttypes                          &  ! dustfrac
   +ndusttypes                          &  ! dustevol
#endif
   +(maxp_h2/maxpd)*nabundances         &  ! abundance
   +(maxgrav/maxpd)                     &  ! poten
#ifdef IND_TIMESTEPS
   +1                                   &  ! ibin
   +1                                   &  ! ibin_wake
   +1                                   &  ! ibinold
   +1                                   &  ! ibinsink
   +1                                   &  ! dt_in
   +1                                   &  ! twas
#endif
   +0

 real            :: hfact,Bextx,Bexty,Bextz
 integer         :: npart
 integer(kind=8) :: ntot
 integer         :: ideadhead = 0

 integer :: npartoftype(maxtypes)
 real    :: massoftype(maxtypes)
!
!--labels for each type
!  NOTE: If new particle is added, and it is allowed to be accreted onto
!        a sink particle, add it to the list in 'is_accretable' below
!  NOTE: set_boundaries_to_active = .true., but will be set to .false. at the
!        end of initial.  This will allow boundary particles to always be
!         initialised (even on restarts where not all arrays, e.g. gradh,
!         are not saved)
!
 integer, parameter :: igas  = 1
 integer, parameter :: idust = 2
 integer, parameter :: iboundary = 3
 integer, parameter :: istar = 4
 integer, parameter :: idarkmatter = 5
 integer, parameter :: ibulge = 6
 integer, parameter :: iunknown = 0
 logical            :: set_boundaries_to_active = .true.
 character(len=5), dimension(maxtypes), parameter :: &
    labeltype = (/'gas  ','dust ','bound','star ','darkm','bulge'/)
!
!--generic interfaces for routines
!
 interface hrho
  module procedure hrho4,hrho8,hrho4_pmass,hrho8_pmass,hrhomixed_pmass
 end interface hrho

 private :: hrho4,hrho8,hrho4_pmass,hrho8_pmass,hrhomixed_pmass

contains
!----------------------------------------------------------------
!+
!  this function determines the mass of the particle
!  where use_gas == .not. (maxphase==maxp)
!  currently used only in readwrite_dump
!+
!----------------------------------------------------------------
real function get_pmass(i,use_gas)
 integer, intent(in) :: i
 logical, intent(in) :: use_gas

 if (use_gas) then
    get_pmass = massoftype(igas)
 else
    if (iphase(i) /= 0) then
       get_pmass = massoftype(iamtype(iphase(i)))
    else
       get_pmass = massoftype(igas)
    endif
 endif

end function get_pmass
!
!----------------------------------------------------------------
!+
!  this function gives rho as a function of h
!  (used by output routines to get rho given that we only
!   store h)
!+
!----------------------------------------------------------------
pure real function rhoh(hi,pmassi)
 real, intent(in) :: hi,pmassi

 rhoh = pmassi*(hfact/abs(hi))**3

end function rhoh

!----------------------------------------------------------------
!+
!  this function gives dh/drho as a function of h
!+
!----------------------------------------------------------------
pure real function dhdrho(hi,pmassi)
 real, intent(in) :: hi,pmassi
 real :: rhoi

 rhoi   = rhoh(hi,pmassi)
 dhdrho = -hi/(3.*rhoi)

end function dhdrho
!----------------------------------------------------------------
!+
!  this subroutine does both of the above
!  (routine is an optimisation - also returns divisions)
!+
!----------------------------------------------------------------
subroutine rhoanddhdrho(hi,hi1,rhoi,rho1i,dhdrhoi,pmassi)
 real,         intent(in)  :: hi, pmassi
 real(kind=8), intent(out) :: hi1
 real,         intent(out) :: rhoi
 real,         intent(out) :: rho1i,dhdrhoi
 real, parameter :: third = 1./3.

 hi1 = 1./abs(hi)
 rhoi = pmassi*(hfact*hi1)**3
 rho1i = 1./rhoi
 dhdrhoi = -third*hi*rho1i

end subroutine rhoanddhdrho

!----------------------------------------------------------------
!+
!  this function gives h as a function of rho
!+
!----------------------------------------------------------------
real(kind=4) function hrho4(rhoi)
 real(kind=4), intent(in) :: rhoi

 hrho4 = real(hfact*(massoftype(1)/abs(rhoi))**(1./3.),kind=4)

end function hrho4

real(kind=8) function hrho8(rhoi)
 real(kind=8), intent(in) :: rhoi

 hrho8 = hfact*(massoftype(1)/abs(rhoi))**(1.d0/3.d0)

end function hrho8

real(kind=4) function hrho4_pmass(rhoi,pmassi)
 real(kind=4), intent(in) :: rhoi,pmassi

 hrho4_pmass = real(hfact*(pmassi/abs(rhoi))**(1./3.),kind=4)

end function hrho4_pmass

real(kind=8) function hrho8_pmass(rhoi,pmassi)
 real(kind=8), intent(in) :: rhoi,pmassi

 hrho8_pmass = hfact*(pmassi/abs(rhoi))**(1.d0/3.d0)

end function hrho8_pmass

real(kind=8) function hrhomixed_pmass(rhoi,pmassi)
 real(kind=8), intent(in) :: rhoi
 real(kind=4), intent(in) :: pmassi

 hrhomixed_pmass = hfact*(pmassi/abs(rhoi))**(1.d0/3.d0)

end function hrhomixed_pmass

!----------------------------------------------------------------
!+
!  query function returning whether or not a particle is dead
!  (currently indicated by having a negative smoothing length)
!+
!----------------------------------------------------------------
logical function isdead(i)
 integer, intent(in) :: i

 ! h = 0 indicates a dead particle
 if (abs(xyzh(4,i)) < tiny(xyzh)) then
    isdead = .true.
 else
    isdead = .false.
 endif

end function isdead

pure logical function isdeadh(hi)
 real, intent(in) :: hi

 ! h = 0 indicates a dead particle
 if (abs(hi) < tiny(hi)) then
    isdeadh = .true.
 else
    isdeadh = .false.
 endif

end function isdeadh

pure logical function isdead_or_accreted(hi)
 real, intent(in) :: hi

 ! h <= 0 indicates either dead or accreted
 if (hi < tiny(hi)) then
    isdead_or_accreted = .true.
 else
    isdead_or_accreted = .false.
 endif

end function isdead_or_accreted

!----------------------------------------------------------------
!+
! routine which kills a particle and adds it to the dead list
!+
!----------------------------------------------------------------
subroutine kill_particle(i,npoftype)
 integer, intent(in) :: i
 integer, intent(inout), optional :: npoftype(:)
 integer :: itype

 xyzh(4,i) = 0.
 if (present(npoftype)) then
    ! get the type so we know how to decrement npartoftype
    if (maxphase==maxp) then
       itype = iamtype(iphase(i))
    else
       itype = igas
    endif
    npoftype(itype) = npoftype(itype) - 1
 endif
!$omp critical
 ll(i) = ideadhead
 ideadhead = i
!$omp end critical

end subroutine kill_particle

!----------------------------------------------
!+
!  functions to deconstruct iphase
!  abs(iphase) is the particle type
!  sign(iphase) gives whether it is active/inactive
!+
!----------------------------------------------
pure integer(kind=1) function isetphase(itype,iactive)
 integer, intent(in) :: itype
 logical, intent(in) :: iactive

 if ((set_boundaries_to_active .and. itype==iboundary)   .or. &
     (iactive                  .and. itype/=iboundary) ) then
    isetphase = int(itype,kind=1)
 else
    isetphase = -int(abs(itype),kind=1)
 endif

end function isetphase

pure subroutine get_partinfo(iphasei,isactive,isdust,itype)
 integer(kind=1), intent(in)  :: iphasei
 logical,         intent(out) :: isactive,isdust
 integer,         intent(out) :: itype

! isactive = iactive(iphasei)
! itype = iamtype(iphasei)
! isdust = itype==idust

!--inline versions of above (for speed)
 if (iphasei > 0) then
    isactive = .true.
    itype    = iphasei
 else
    isactive = .false.
    itype    = -iphasei
 endif
#ifdef DUST
 isdust = itype==idust
#else
 isdust = .false.
#endif

 return
end subroutine get_partinfo

pure logical function iactive(iphasei)
 integer(kind=1), intent(in) :: iphasei

 iactive = (iphasei > 0)

end function iactive

pure elemental integer function iamtype(iphasei)
 integer(kind=1), intent(in) :: iphasei

 iamtype = abs(iphasei)

end function iamtype

pure elemental function iamtype_int1(iphasei)
 integer(kind=1), intent(in) :: iphasei
 integer(kind=1) :: iamtype_int1

 iamtype_int1 = abs(iphasei)

end function iamtype_int1

pure function iamtype_int11(iphasei)
 integer(kind=1), intent(in) :: iphasei
 integer(kind=1) :: iamtype_int11

 iamtype_int11 = abs(iphasei)

end function iamtype_int11

pure elemental logical function iamgas(iphasei)
 integer(kind=1), intent(in) :: iphasei
 integer :: itype

 itype = iamtype(iphasei)
 iamgas = int(itype)==igas

end function iamgas

pure elemental logical function iamdust(iphasei)
 integer(kind=1), intent(in) :: iphasei
 integer :: itype

 itype = iamtype(iphasei)
 iamdust = int(itype)==idust

end function iamdust

pure integer function get_ntypes(noftype)
 integer, intent(in) :: noftype(:)
 integer :: i

 get_ntypes = 0
 do i=1,size(noftype)
    if (noftype(i) > 0) get_ntypes = i
 enddo

end function get_ntypes

!-----------------------------------------------------------------------
!+
!  Determine if particle is of a type that is accretable
!    Modify the if-statement to include all the types of particles
!    that can be accreted onto the sink
!+
!-----------------------------------------------------------------------
pure logical function is_accretable(itype)
 integer, intent(in)  :: itype

 if (itype==igas .or. itype==idust) then
    is_accretable = .true.
 else
    is_accretable = .false.
 endif

end function is_accretable

!----------------------------------------------------------------
!+
!  utility function for setup routines to set initial value
!  of iphase (assumes particle is active)
!+
!----------------------------------------------------------------
subroutine set_particle_type(i,itype)
 use io, only:fatal
 integer, intent(in) :: i,itype

 if (maxphase==maxp) then
    iphase(i) = isetphase(itype,iactive=.true.)
 elseif (itype /= igas) then
    call fatal('set_particle_type','attempt to setup a particle of type > 1, but iphase not allocated')
 endif

end subroutine set_particle_type

!----------------------------------------------------------------
!+
! routine which copies a particle from one location to another
! (prior to a derivs evaluation - so no derivs required)
!+
!----------------------------------------------------------------
subroutine copy_particle(src, dst)
 integer, intent(in) :: src, dst

 xyzh(:,dst)  = xyzh(:,src)
 vxyzu(:,dst) = vxyzu(:,src)
 fext(:,dst)  = fext(:,src)
 if (mhd) then
    Bevol(:,dst) = Bevol(:,src)
 endif
 if (ndivcurlv  > 0) divcurlv(:,dst)  = divcurlv(:,src)
 if (maxalpha ==maxp) alphaind(:,dst) = alphaind(:,src)
 if (maxgradh ==maxp) gradh(:,dst)    = gradh(:,src)
 if (maxphase ==maxp) iphase(dst)   = iphase(src)
 if (maxgrav  ==maxp) poten(dst) = poten(src)
#ifdef IND_TIMESTEPS
 ibin(dst)      = ibin(src)
 ibin_wake(dst) = ibin_wake(src)
 ibinold(dst)   = ibinold(src)
 ibinsink(dst)  = ibinsink(src)
 dt_in(dst)     = dt_in(src)
 twas(dst)      = twas(src)
#endif
 if (use_dust) then
    dustfrac(:,dst) = dustfrac(:,src)
    dustevol(:,dst) = dustevol(:,src)
 endif
 if (maxp_h2==maxp) abundance(:,dst) = abundance(:,src)

 return
end subroutine copy_particle

!----------------------------------------------------------------
!+
! routine which copies a particle from one location to another
! (copies everything which is stored on a particle)
!
! Note that link list information CANNOT be copied so link list
! must be rebuilt after a copy operation.
!+
!----------------------------------------------------------------
subroutine copy_particle_all(src,dst)
 integer, intent(in) :: src,dst

 xyzh(:,dst)  = xyzh(:,src)
 vxyzu(:,dst) = vxyzu(:,src)
 vpred(:,dst) = vpred(:,src)
 fxyzu(:,dst) = fxyzu(:,src)
 fext(:,dst)  = fext(:,src)
 if (mhd) then
    Bevol(:,dst)  = Bevol(:,src)
    Bpred(:,dst)  = Bpred(:,src)
    dBevol(:,dst) = dBevol(:,src)
    if (maxvecp==maxp) Bxyz(:,dst)   = Bxyz(:,src)
    divBsymm(dst) = divBsymm(src)
    if (maxmhdni==maxp) then
       n_R(:,dst)       = n_R(:,src)
       n_electronT(dst) = n_electronT(src)
       eta_nimhd(:,dst) = eta_nimhd(:,src)
    endif
 endif
 if (ndivcurlv > 0) divcurlv(:,dst) = divcurlv(:,src)
 if (ndivcurlB > 0) divcurlB(:,dst) = divcurlB(:,src)
 if (maxalpha ==maxp) alphaind(:,dst) = alphaind(:,src)
 if (maxgradh ==maxp) gradh(:,dst) = gradh(:,src)
 if (maxphase ==maxp) iphase(dst) = iphase(src)
 if (maxgrav  ==maxp) poten(dst) = poten(src)
 if (maxlum   ==maxp) luminosity(dst) = luminosity(src)
#ifdef IND_TIMESTEPS
 ibin(dst)      = ibin(src)
 ibin_wake(dst) = ibin_wake(src)
 ibinold(dst)   = ibinold(src)
 ibinsink(dst)  = ibinsink(src)
 dt_in(dst)     = dt_in(src)
 twas(dst)      = twas(src)
#endif
 if (use_dust) then
    dustfrac(:,dst)  = dustfrac(:,src)
    dustevol(:,dst)  = dustevol(:,src)
    dustpred(:,dst)  = dustpred(:,src)
    ddustfrac(:,dst) = ddustfrac(:,src)
    deltav(:,:,dst)  = deltav(:,:,src)
 endif
 if (maxp_h2==maxp) abundance(:,dst) = abundance(:,src)

 return
end subroutine copy_particle_all

!------------------------------------------------------------------
!+
! routine which reorders the particles according to an input list
! (prior to a derivs evaluation - so no derivs required)
! (allocates temporary arrays for each variable, so use with caution)
!+
!------------------------------------------------------------------
subroutine reorder_particles(iorder,np)
 integer, intent(in) :: iorder(:)
 integer, intent(in) :: np

 call copy_array(xyzh(:,1:np), iorder(1:np))
 call copy_array(vxyzu(:,1:np),iorder(1:np))
 call copy_array(fext(:,1:np),iorder(1:np))
 if (mhd) then
    call copy_array(Bevol(:,1:npart),iorder(1:np))
    !--also copy the Bfield here, as this routine is used in setup routines
    if (maxvecp        ==maxp) call copy_array(Bxyz(:,1:np),        iorder(1:np))
 endif
 if (ndivcurlv > 0)     call copy_arrayr4(divcurlv(:,1:np),iorder(1:np))
 if (maxalpha ==maxp) call copy_arrayr4(alphaind(:,1:np),  iorder(1:np))
 if (maxgradh ==maxp) call copy_arrayr4(gradh(:,1:np),  iorder(1:np))
 if (maxphase ==maxp) call copy_arrayint1(iphase(1:np),iorder(1:np))
 if (maxgrav  ==maxp) call copy_array1(poten(1:np),  iorder(1:np))
#ifdef IND_TIMESTEPS
 call copy_arrayint1(ibin(1:np),  iorder(1:np))
#endif

 return
end subroutine reorder_particles

!-----------------------------------------------------------------------
!+
!  routine to compactify the list of particles by removing dead
!  particles from the list
!  (could be openMP parallel if we sent in ndead)
!+
!-----------------------------------------------------------------------
subroutine shuffle_part(np)
 use io, only:fatal
 integer, intent(inout) :: np
 integer :: newpart

 do while (ideadhead /= 0)
    newpart = ideadhead
    if (newpart <= np) then
       if (.not.isdead(np)) then
          !if (.not.isdead(newpart)) call fatal('shuffle','corrupted dead list',newpart)
          call copy_particle_all(np,newpart)
          ideadhead = ll(newpart)
       endif
       np = np - 1
    else
       ideadhead = ll(newpart)
    endif
    if (np < 0) call fatal('shuffle','npart < 0')
 enddo

 return
end subroutine shuffle_part

integer function count_dead_particles()
 integer :: i

 i = ideadhead
 count_dead_particles = 0
 do while (i > 0)
    count_dead_particles = count_dead_particles + 1
    i = ll(i)
 enddo

end function count_dead_particles

!-----------------------------------------------------------------------
!+
!  routine to remove dead or accreted particles
!  uses the routines above for efficiency
!+
!-----------------------------------------------------------------------
subroutine delete_dead_or_accreted_particles(npart,npartoftype)
 integer, intent(inout) :: npart,npartoftype(:)
 integer :: i,itype

 do i=1,npart
    if (isdead_or_accreted(xyzh(4,i))) then
       ! get the type so we know how to decrement npartoftype
       if (maxphase==maxp) then
          itype = iamtype(iphase(i))
       else
          itype = igas
       endif
       npartoftype(itype) = npartoftype(itype) - 1
       call kill_particle(i)
    endif
 enddo
 call shuffle_part(npart)

 return
end subroutine delete_dead_or_accreted_particles

!----------------------------------------------------------------
!+
!   change the position and status of a dead particle
!
!+
!----------------------------------------------------------------

subroutine change_status_pos(npart,x,y,z,h,vx,vy,vz)

 integer, intent(in) :: npart
 real, intent (in) :: x,y,z,h
 real, intent (in) :: vx,vy,vz
 integer  :: i,ix

 ix=0

 do i=1,npart
    if (isdead_or_accreted(xyzh(4,i))) then
       ix=i
       exit
    endif
 enddo

 xyzh(1,ix)=x
 xyzh(2,ix)=y
 xyzh(3,ix)=z
 xyzh(4,ix)=h
 vxyzu(1,ix)=vx
 vxyzu(2,ix)=vy
 vxyzu(3,ix)=vz

 return

end subroutine change_status_pos

!----------------------------------------------------------------
!+
!  pack particle information into a contiguous buffer
!  to send to another processor
!+
!----------------------------------------------------------------
subroutine fill_sendbuf(i,xtemp)
 use io,       only:fatal
 use mpiutils, only:fill_buffer
 integer, intent(in)  :: i
 real,    intent(out) :: xtemp(ipartbufsize)
 integer :: nbuf
!
!--package particle information into one simple wrapper
!
 nbuf = 0
!--NB: could use MPI_PACK here...
 if (i > 0) then
    call fill_buffer(xtemp,xyzh(:,i),nbuf)
    call fill_buffer(xtemp,vxyzu(:,i),nbuf)
    call fill_buffer(xtemp,vpred(:,i),nbuf)
    call fill_buffer(xtemp,fxyzu(:,i),nbuf)
    call fill_buffer(xtemp,fext(:,i),nbuf)
    if (ndivcurlv > 0) then
       call fill_buffer(xtemp,divcurlv(1,i),nbuf)
    endif
    if (maxalpha==maxp) then
       call fill_buffer(xtemp,alphaind(:,i),nbuf)
    endif
    if (maxgradh==maxp) then
       call fill_buffer(xtemp,gradh(:,i),nbuf)
    endif
    if (mhd) then
       call fill_buffer(xtemp,Bevol(:,i),nbuf)
       call fill_buffer(xtemp,Bpred(:,i),nbuf)
    endif
    if (maxphase==maxp) then
       call fill_buffer(xtemp,iphase(i),nbuf)
    endif
    if (use_dust) then
       call fill_buffer(xtemp, dustfrac(:,i),nbuf)
       call fill_buffer(xtemp, dustevol(:,i),nbuf)
    endif
    if (maxp_h2==maxp) then
       call fill_buffer(xtemp, abundance(:,i),nbuf)
    endif
    if (maxgrav==maxp) then
       call fill_buffer(xtemp, poten(i),nbuf)
    endif
#ifdef IND_TIMESTEPS
    call fill_buffer(xtemp,ibin(i),nbuf)
    call fill_buffer(xtemp,ibin_wake(i),nbuf)
    call fill_buffer(xtemp,ibinold(i),nbuf)
    call fill_buffer(xtemp,ibinsink(i),nbuf)
    call fill_buffer(xtemp,dt_in(i),nbuf)
    call fill_buffer(xtemp,twas(i),nbuf)
#endif
 endif
 if (nbuf /= ipartbufsize) call fatal('fill_sendbuf','error in send buffer size')

 return
end subroutine fill_sendbuf

!----------------------------------------------------------------
!+
!  unpack particle information from the send buffer
!  after receiving from another processor
!+
!----------------------------------------------------------------
subroutine unfill_buffer(ipart,xbuf)
 use mpiutils, only:unfill_buf
 integer, intent(in) :: ipart
 real,    intent(in) :: xbuf(ipartbufsize)
 integer :: j

 j = 0
 xyzh(:,ipart)          = unfill_buf(xbuf,j,4)
 vxyzu(:,ipart)         = unfill_buf(xbuf,j,maxvxyzu)
 vpred(:,ipart)         = unfill_buf(xbuf,j,maxvxyzu)
 fxyzu(:,ipart)         = unfill_buf(xbuf,j,maxvxyzu)
 fext(:,ipart)          = unfill_buf(xbuf,j,3)
 if (ndivcurlv > 0) then
    divcurlv(1,ipart)  = real(unfill_buf(xbuf,j),kind=kind(divcurlv))
 endif
 if (maxalpha==maxp) then
    alphaind(:,ipart)   = real(unfill_buf(xbuf,j,nalpha),kind(alphaind))
 endif
 if (maxgradh==maxp) then
    gradh(:,ipart)      = real(unfill_buf(xbuf,j,ngradh),kind(gradh))
 endif
 if (mhd) then
    Bevol(:,ipart)      = real(unfill_buf(xbuf,j,maxBevol),kind=kind(Bevol))
    Bpred(:,ipart)      = real(unfill_buf(xbuf,j,maxBevol),kind=kind(Bevol))
 endif
 if (maxphase==maxp) then
    iphase(ipart)       = nint(unfill_buf(xbuf,j),kind=1)
 endif
 if (use_dust) then
    dustfrac(:,ipart)   = unfill_buf(xbuf,j,ndusttypes)
    dustevol(:,ipart)   = unfill_buf(xbuf,j,ndusttypes)
 endif
 if (maxp_h2==maxp) then
    abundance(:,ipart)  = unfill_buf(xbuf,j,nabundances)
 endif
 if (maxgrav==maxp) then
    poten(ipart)        = real(unfill_buf(xbuf,j),kind=kind(poten))
 endif
#ifdef IND_TIMESTEPS
 ibin(ipart)            = nint(unfill_buf(xbuf,j),kind=1)
 ibin_wake(ipart)       = nint(unfill_buf(xbuf,j),kind=1)
 ibinold(ipart)         = nint(unfill_buf(xbuf,j),kind=1)
 ibinsink(ipart)        = nint(unfill_buf(xbuf,j),kind=1)
 dt_in(ipart)           = real(unfill_buf(xbuf,j),kind=kind(dt_in))
 twas(ipart)            = unfill_buf(xbuf,j)
#endif

!--just to be on the safe side, set other things to zero
 if (mhd) then
    divBsymm(ipart) = 0.
 endif

 return
end subroutine unfill_buffer

!----------------------------------------------------------------
!+
!  utility to reorder an array
!  (rank 2 arrays)
!+
!----------------------------------------------------------------

subroutine copy_array(array,ilist)
 real,    intent(inout) :: array(:,:)
 integer, intent(in)    :: ilist(:)
 real :: arraytemp(size(array(1,:)))
 integer :: i

 do i=1,size(array(:,1))
    arraytemp(:) = array(i,ilist(:))
    array(i,:) = arraytemp
 enddo

 return
end subroutine copy_array

!----------------------------------------------------------------
!+
!  utility to reorder an array
!  (real4, rank 2 arrays)
!+
!----------------------------------------------------------------

subroutine copy_arrayr4(array,ilist)
 real(kind=4), intent(inout) :: array(:,:)
 integer,      intent(in)    :: ilist(:)
 real(kind=4) :: arraytemp(size(array(1,:)))
 integer :: i

 do i=1,size(array(:,1))
    arraytemp(:) = array(i,ilist(:))
    array(i,:) = arraytemp
 enddo

 return
end subroutine copy_arrayr4

!----------------------------------------------------------------
!+
!  utility to reorder an array
!  (real4, rank 1 arrays)
!+
!----------------------------------------------------------------

subroutine copy_array1(array,ilist)
 real(kind=4), intent(inout) :: array(:)
 integer,      intent(in)    :: ilist(:)
 real(kind=4) :: arraytemp(size(array(:)))

 arraytemp(:) = array(ilist(:))
 array = arraytemp

 return
end subroutine copy_array1

!----------------------------------------------------------------
!+
!  utility to reorder an array
!  (real4, rank 1 arrays)
!+
!----------------------------------------------------------------

subroutine copy_arrayint1(iarray,ilist)
 integer(kind=1), intent(inout) :: iarray(:)
 integer,         intent(in)    :: ilist(:)
 integer(kind=1) :: iarraytemp(size(iarray(:)))

 iarraytemp(:) = iarray(ilist(:))
 iarray = iarraytemp

 return
end subroutine copy_arrayint1

!----------------------------------------------------------------
!+
!  Delete particles outside of a defined box
!+
!----------------------------------------------------------------
subroutine delete_particles_outside_box(xmin, xmax, ymin, ymax, zmin, zmax)
 real, intent(in) :: xmin, xmax, ymin, ymax, zmin, zmax

 integer :: i
 real :: x, y, z, h

 do i=1,npart
    x = xyzh(1,i)
    y = xyzh(2,i)
    z = xyzh(3,i)
    h = xyzh(4,i)
    if (x  <  xmin .or. x  >  xmax .or. y  <  ymin .or. y  >  ymax .or. z  <  zmin .or. z  >  zmax) then
       xyzh(4,i) = -abs(h)
    endif
 enddo
end subroutine

!----------------------------------------------------------------
!+
!  Delete particles outside of a defined sphere
!+
!----------------------------------------------------------------
subroutine delete_particles_outside_sphere(center, radius)
 real, intent(in) :: center(3), radius

 integer :: i
 real :: r(3), radius_squared

 radius_squared = radius**2
 do i=1,npart
    r = xyzh(1:3,i) - center
    if (dot_product(r,r)  >  radius_squared) then
       xyzh(4,i) = -abs(xyzh(4,i))
    endif
 enddo
end subroutine

!----------------------------------------------------------------
!+
!  Delete particles outside of a defined cylinder
!+
!----------------------------------------------------------------
subroutine delete_particles_outside_cylinder(center, radius, zmax)
 real, intent(in) :: center(3), radius, zmax

 integer :: i
 real :: x, y, z, rcil

 do i=1,npart
    x = xyzh(1,i)
    y = xyzh(2,i)
    z = xyzh(3,i)
    rcil=sqrt((x-center(1))**2+(y-center(2))**2)

    if (rcil>radius .or. abs(z)>zmax) then
       call kill_particle(i)
    endif
 enddo
end subroutine

!----------------------------------------------------------------
!+
!  Delete particles within radius
!+
!----------------------------------------------------------------
subroutine delete_particles_inside_radius(center,radius,npart,npartoftype)
 real, intent(in) :: center(3), radius
 integer, intent(inout) :: npart,npartoftype(:)

 integer :: i,itype
 real :: x,y,z,rcil

 do i=1,npart
    x = xyzh(1,i)
    y = xyzh(2,i)
    z = xyzh(3,i)
    rcil=sqrt((x-center(1))**2+(y-center(2))**2)

    if (rcil<radius) then
       if (maxphase==maxp) then
          itype = iamtype(iphase(i))
       else
          itype = igas
       endif
       npartoftype(itype) = npartoftype(itype) - 1
       call kill_particle(i)
    endif
 enddo
 call shuffle_part(npart)

 return
end subroutine

end module part<|MERGE_RESOLUTION|>--- conflicted
+++ resolved
@@ -34,13 +34,8 @@
           maxalpha,maxptmass,maxstrain, &
           mhd,maxmhd,maxBevol,maxvecp,maxp_h2,periodic, &
           maxgrav,ngradh,maxtypes,h2chemistry,gravity, &
-<<<<<<< HEAD
-          switches_done_in_derivs,maxp_dustfrac,use_dust,use_dustfrac, &
+          switches_done_in_derivs,maxp_dustfrac,use_dust, &
           lightcurve,maxlum,nalpha,maxmhdni,ndusttypes
-=======
-          switches_done_in_derivs,maxp_dustfrac,use_dust, &
-          lightcurve,maxlum,nalpha,maxmhdni
->>>>>>> 3d5c8013
  implicit none
  character(len=80), parameter, public :: &  ! module version
     modid="$Id$"

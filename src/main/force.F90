--- conflicted
+++ resolved
@@ -101,7 +101,6 @@
        idustfraciend = 55 + (maxdusttypes - 1), &
        itstop        = 56 + (maxdusttypes - 1), &
        itstopend     = 56 + 2*(maxdusttypes - 1), &
-<<<<<<< HEAD
        !--final dust index
        lastxpvdust   = 56 + 2*(maxdusttypes - 1), &
        iradxii        = lastxpvdust + 1, &
@@ -113,13 +112,11 @@
        iradrbigi      = lastxpvdust + 7, &
        !--final radiation index
        lastxpvrad     = lastxpvdust + 7
-=======
        !--gr primitive density
-       idensGRi      = itstopend + 1, &
+       idensGRi      = lastxpvrad + 1, &
        !--gr metrics
        imetricstart  = idensGRi + 1, &
        imetricend    = imetricstart + 31
->>>>>>> eb7144a0
 
  !--indexing for fsum array
  integer, parameter :: &
@@ -163,16 +160,10 @@
 !+
 !----------------------------------------------------------------
 subroutine force(icall,npart,xyzh,vxyzu,fxyzu,divcurlv,divcurlB,Bevol,dBevol,dustprop,dustgasprop,&
-<<<<<<< HEAD
-                 dustfrac,ddustevol,ipart_rhomax,dt,stressmax,temperature,&
+                 dustfrac,ddustevol,ipart_rhomax,dt,stressmax,temperature,dens,metrics,&
                  radiation)
 
- use dim,          only:maxvxyzu,maxneigh,maxdvdx,&
-                        mhd,mhd_nonideal,lightcurve
-=======
-                 dustfrac,ddustevol,ipart_rhomax,dt,stressmax,temperature,dens,metrics)
  use dim,          only:maxvxyzu,maxneigh,mhd,mhd_nonideal,lightcurve
->>>>>>> eb7144a0
  use io,           only:iprint,fatal,iverbose,id,master,real4,warning,error,nprocs
  use linklist,     only:ncells,get_neighbour_list,get_hmaxcell,get_cell_location
  use options,      only:iresistive_heating
@@ -238,13 +229,10 @@
  real(kind=4), intent(in)    :: divcurlB(:,:)
  real,         intent(in)    :: dt,stressmax
  integer,      intent(out)   :: ipart_rhomax ! test this particle for point mass creation
-<<<<<<< HEAD
  real,         intent(inout) :: radiation(:,:)
+ real,         intent(in)    :: dens(:), metrics(:,:,:,:)
  integer :: ndtrad
  real    :: dtradmean,dtradfacmax
-=======
- real,         intent(in)    :: dens(:), metrics(:,:,:,:)
->>>>>>> eb7144a0
 
  real, save :: xyzcache(maxcellcache,4)
  integer, save :: listneigh(maxneigh)
@@ -458,12 +446,8 @@
     cell%icell = icell
 
     call start_cell(cell,iphase,xyzh,vxyzu,gradh,divcurlv,divcurlB,dvdx,Bevol, &
-<<<<<<< HEAD
-                         dustfrac,dustprop,eta_nimhd,temperature,alphaind,stressmax,&
-                         radiation)
-=======
-                         dustfrac,dustprop,eta_nimhd,temperature,alphaind,stressmax,dens,metrics)
->>>>>>> eb7144a0
+                    dustfrac,dustprop,eta_nimhd,temperature,alphaind,stressmax,&
+                    dens,metrics,radiation)
     if (cell%npcell == 0) cycle over_cells
 
     call get_cell_location(icell,cell%xpos,cell%xsizei,cell%rcuti)
@@ -497,12 +481,8 @@
 
     call compute_cell(cell,listneigh,nneigh,Bevol,xyzh,vxyzu,fxyzu, &
                       iphase,divcurlv,divcurlB,alphaind,eta_nimhd, temperature, &
-<<<<<<< HEAD
                       dustfrac,dustprop,gradh,ibinnow_m1,ibin_wake,stressmax,xyzcache,&
-                      radiation)
-=======
-                      dustfrac,dustprop,gradh,ibinnow_m1,ibin_wake,stressmax,xyzcache,dens,metrics)
->>>>>>> eb7144a0
+                      dens,metrics,radiation)
 
 #ifdef MPI
     if (do_export) then
@@ -555,12 +535,8 @@
 
        call compute_cell(cell,listneigh,nneigh,Bevol,xyzh,vxyzu,fxyzu, &
                          iphase,divcurlv,divcurlB,alphaind,eta_nimhd,temperature, &
-<<<<<<< HEAD
                          dustfrac,dustprop,gradh,ibinnow_m1,ibin_wake,stressmax,xyzcache,&
-                         radiation)
-=======
-                         dustfrac,dustprop,gradh,ibinnow_m1,ibin_wake,stressmax,xyzcache,dens,metrics)
->>>>>>> eb7144a0
+                         dens,metrics,radiation)
 
        cell%remote_export(id+1) = .false.
 
@@ -853,12 +829,7 @@
                           dustfrac,dustprop,gradh,divcurlv,alphaind, &
                           alphau,alphaB,bulkvisc,stressmax,&
                           ndrag,nstokes,nsuper,ts_min,ibinnow_m1,ibin_wake,ibin_neighi,&
-<<<<<<< HEAD
-                          ignoreself,&
-                          radiation)
-=======
-                          ignoreself,dens,metrics)
->>>>>>> eb7144a0
+                          ignoreself,dens,metrics,radiation)
 #ifdef FINVSQRT
  use fastmath,    only:finvsqrt
 #endif
@@ -891,15 +862,12 @@
 #endif
  use timestep,    only:bignumber
  use options,     only:overcleanfac,use_dustfrac
-<<<<<<< HEAD
  use units,       only:unit_velocity
  use physcon,     only:c
-=======
 #ifdef GR
  use utils_gr,    only:get_bigv
  use metric_tools,only:imet_minkowski,imetric
 #endif
->>>>>>> eb7144a0
  integer,         intent(in)    :: i
  logical,         intent(in)    :: iamgasi,iamdusti
  real,            intent(in)    :: xpartveci(:)
@@ -932,11 +900,7 @@
  integer(kind=1), intent(out)   :: ibin_wake(:),ibin_neighi
  integer(kind=1), intent(in)    :: ibinnow_m1
  logical,         intent(in)    :: ignoreself
-<<<<<<< HEAD
- real,            intent(in)    :: radiation(:,:)
-=======
- real,            intent(in)    :: dens(:),metrics(:,:,:,:)
->>>>>>> eb7144a0
+ real,            intent(in)    :: radiation(:,:),dens(:),metrics(:,:,:,:)
  integer :: j,n,iamtypej
  logical :: iactivej,iamgasj,iamdustj
  real    :: rij2,q2i,qi,xj,yj,zj,dx,dy,dz,runix,runiy,runiz,rij1,hfacgrkern
@@ -985,10 +949,8 @@
  real    :: alphai,grainsizei,graindensi
  logical :: usej
  integer :: iamtypei
-<<<<<<< HEAD
  real    :: radFi(3),radFj(3),radRj,radDFWi,radDFWj,c_code,radkappai,radkappaj,&
             radDi,radDj,radeni,radenj,radlambdai,radlambdaj
-=======
  real    :: xi,yi,zi,densi,densj,eni,metrici(0:3,0:3,2),metricj(0:3,0:3,2)
  real    :: vxi,vyi,vzi,vxj,vyj,vzj
  real    :: qrho2i,qrho2j
@@ -1002,7 +964,6 @@
  real    :: veli(3),velj(3),vij
  real    :: enthdensav
 #endif
->>>>>>> eb7144a0
 
  ! unpack
  vwavei        = xpartveci(ivwavei)
@@ -2062,12 +2023,8 @@
 !----------------------------------------------------------------
 
 subroutine start_cell(cell,iphase,xyzh,vxyzu,gradh,divcurlv,divcurlB,dvdx,Bevol, &
-<<<<<<< HEAD
                      dustfrac,dustprop,eta_nimhd,temperature,alphaind,stressmax,&
-                     radiation)
-=======
-                     dustfrac,dustprop,eta_nimhd,temperature,alphaind,stressmax,dens,metrics)
->>>>>>> eb7144a0
+                     dens,metrics,radiation)
 
  use io,        only:fatal
  use options,   only:alpha,use_dustfrac
@@ -2096,13 +2053,10 @@
  real,               intent(inout) :: temperature(:)
  real(kind=4),       intent(in)    :: alphaind(:,:)
  real,               intent(in)    :: stressmax
-<<<<<<< HEAD
+ real,               intent(in)    :: dens(:)
+ real,               intent(in)    :: metrics(:,:,:,:)
  real,               intent(in)    :: radiation(:,:)
  real         :: radRi
-=======
- real,               intent(in)    :: dens(:)
- real,               intent(in)    :: metrics(:,:,:,:)
->>>>>>> eb7144a0
 
  real         :: divcurlvi(ndivcurlv)
  real         :: dvdxi(9),curlBi(3),jcbcbi(3),jcbi(3)
@@ -2381,13 +2335,8 @@
 
 subroutine compute_cell(cell,listneigh,nneigh,Bevol,xyzh,vxyzu,fxyzu, &
                         iphase,divcurlv,divcurlB,alphaind,eta_nimhd, temperature, &
-<<<<<<< HEAD
                         dustfrac,dustprop,gradh,ibinnow_m1,ibin_wake,stressmax,xyzcache,&
-                        radiation)
-
-=======
-                        dustfrac,dustprop,gradh,ibinnow_m1,ibin_wake,stressmax,xyzcache,dens,metrics)
->>>>>>> eb7144a0
+                        dens,metrics,radiation)
  use io,          only:error
 #ifdef MPI
  use io,          only:id
@@ -2418,11 +2367,8 @@
  integer(kind=1), intent(in)     :: ibinnow_m1
  real,            intent(in)     :: stressmax
  real,            intent(in)     :: xyzcache(:,:)
-<<<<<<< HEAD
+ real,            intent(in)     :: dens(:),metrics(:,:,:,:)
  real,            intent(in)     :: radiation(:,:)
-=======
- real,            intent(in)     :: dens(:),metrics(:,:,:,:)
->>>>>>> eb7144a0
 
  real                            :: hi
  real(kind=8)                    :: hi1,hi21,hi31,hi41
@@ -2501,12 +2447,7 @@
                          dustfrac,dustprop,gradh,divcurlv,alphaind, &
                          alphau,alphaB,bulkvisc,stressmax, &
                          cell%ndrag,cell%nstokes,cell%nsuper,cell%tsmin(ip),ibinnow_m1,ibin_wake,cell%ibinneigh(ip), &
-<<<<<<< HEAD
-                         ignoreself,&
-                         radiation)
-=======
-                         ignoreself,dens,metrics)
->>>>>>> eb7144a0
+                         ignoreself,dens,metrics,radiation)
 
  enddo over_parts
 

--- conflicted
+++ resolved
@@ -2433,18 +2433,11 @@
 #ifdef FINVSQRT
  use fastmath,       only:finvsqrt
 #endif
-<<<<<<< HEAD
  use dim,            only:mhd,mhd_nonideal,lightcurve,use_dust,maxdvdx,use_dustgrowth,gr,use_krome,&
                           store_dust_temperature,do_nucleation
- use eos,            only:use_entropy,gamma,ieos,iopacity_type
- use options,        only:alpha,ipdv_heating,ishock_heating,psidecayfac,overcleanfac,hdivbbmax_max, &
-                          use_dustfrac,damp,ien_type,ien_entropy,ien_etotal,icooling
-=======
- use dim,            only:mhd,mhd_nonideal,lightcurve,use_dust,maxdvdx,use_dustgrowth,gr,use_krome
  use eos,            only:gamma,ieos,iopacity_type
  use options,        only:alpha,ipdv_heating,ishock_heating,psidecayfac,overcleanfac,hdivbbmax_max, &
-                          use_dustfrac,damp
->>>>>>> fac33f6f
+                          use_dustfrac,damp,icooling
  use part,           only:h2chemistry,rhoanddhdrho,iboundary,igas,maxphase,maxvxyzu,nptmass,xyzmh_ptmass, &
                           massoftype,get_partinfo,tstop,strain_from_dvdx,ithick,iradP,sinks_have_heating, &
                           nucleation,idK2,idmu,idkappa,idgamma,dust_temp

--- conflicted
+++ resolved
@@ -88,21 +88,6 @@
        ijcbyi      = 38, &
        ijcbzi      = 39, &
        iponrhoi    = 40, &
-<<<<<<< HEAD
-       icurlBxi    = 41, &
-       icurlByi    = 42, &
-       icurlBzi    = 43, &
-       igrainsizei = 44, &
-       igraindensi = 45, &
-       idvxdxi     = 46, &
-       idvzdzi     = 54, &
- !--dust arrays initial index
-       idustfraci    = 55, &
- !--dust arrays final index
-       idustfraciend = 55 + (maxdusttypes - 1), &
-       itstop        = 56 + (maxdusttypes - 1), &
-       itstopend     = 56 + 2*(maxdusttypes - 1), &
-=======
        idivBi      = 41, &
        icurlBxi    = 42, &
        icurlByi    = 43, &
@@ -128,7 +113,6 @@
        iradrbigi      = lastxpvdust + 7, &
        !--final radiation index
        lastxpvrad     = lastxpvdust + 7, &
->>>>>>> a95d3e7f
        !--gr primitive density
        idensGRi      = lastxpvrad + 1, &
        !--gr metrics
@@ -149,24 +133,6 @@
        idBevolyi   = 10, &
        idBevolzi   = 11, &
        idivBdiffi  = 12, &
-<<<<<<< HEAD
- !--dust array indexing
-       iddustevoli    = 13, &
-       iddustevoliend = 13 +   (maxdustsmall-1), &
-       idudtdusti     = 14 +   (maxdustsmall-1), &
-       idudtdustiend  = 14 + 2*(maxdustsmall-1), &
-       ideltavxi      = 15 + 2*(maxdustsmall-1), &
-       ideltavxiend   = 15 + 3*(maxdustsmall-1), &
-       ideltavyi      = 16 + 3*(maxdustsmall-1), &
-       ideltavyiend   = 16 + 4*(maxdustsmall-1), &
-       ideltavzi      = 17 + 4*(maxdustsmall-1), &
-       ideltavziend   = 17 + 5*(maxdustsmall-1), &
-       idvix          = 18 + 5*(maxdustsmall-1), &
-       idviy          = 19 + 5*(maxdustsmall-1), &
-       idviz          = 20 + 5*(maxdustsmall-1), &
-       idensgasi      = 21 + 5*(maxdustsmall-1), &
-       icsi           = 22 + 5*(maxdustsmall-1)
-=======
        ihdivBBmax  = 13, &
        !--dust array indexing
        iddustevoli    = 14, &
@@ -185,7 +151,6 @@
        idensgasi      = 22 + 5*(maxdustsmall-1), &
        icsi           = 23 + 5*(maxdustsmall-1), &
        idradi         = 23 + 5*(maxdustsmall-1) + 1
->>>>>>> a95d3e7f
 
  private
 
@@ -2554,19 +2519,11 @@
 #ifdef FINVSQRT
  use fastmath,       only:finvsqrt
 #endif
-<<<<<<< HEAD
- use dim,            only:mhd,mhd_nonideal,lightcurve,use_dust,maxdvdx,use_dustgrowth,gr,use_krome
- use eos,            only:use_entropy,gamma,ieos
- use options,        only:ishock_heating,icooling,psidecayfac,overcleanfac,alpha,ipdv_heating,use_dustfrac,damp
- use part,           only:h2chemistry,rhoanddhdrho,iboundary,igas,maxphase,maxvxyzu, &
-                          massoftype,get_partinfo,tstop,strain_from_dvdx
-=======
- use dim,            only:mhd,mhd_nonideal,lightcurve,use_dust,maxdvdx,maxBevol,use_dustgrowth,gr
+ use dim,            only:mhd,mhd_nonideal,lightcurve,use_dust,maxdvdx,maxBevol,use_dustgrowth,gr,use_krome
  use eos,            only:use_entropy,gamma,ieos
  use options,        only:alpha,icooling,ipdv_heating,ishock_heating,psidecayfac,overcleanfac,hdivbbmax_max,use_dustfrac,damp
- use part,           only:h2chemistry,rhoanddhdrho,abundance,igas,maxphase,maxvxyzu,nabundances, &
+ use part,           only:h2chemistry,rhoanddhdrho,abundance,iboundary,igas,maxphase,maxvxyzu,nabundances, &
                           massoftype,get_partinfo,tstop,strain_from_dvdx,ithick
->>>>>>> a95d3e7f
 #ifdef IND_TIMESTEPS
  use part,           only:ibin
  use timestep_ind,   only:get_newbin,check_dtmin
@@ -2927,21 +2884,6 @@
              endif
              !--add conductivity and resistive heating
              fxyz4 = fxyz4 + fac*fsum(idendtdissi)
-<<<<<<< HEAD
-=======
-             if (icooling > 0) then
-                if (h2chemistry) then
-                   idudtcool = 1 ! update the cooling contribution to the change in energy, fxyzu
-                   ichem     = 0 ! abundances are updated in step_leapfrog, not here
-                   call energ_h2cooling(vxyzu(4,i),fxyz4,rhoi,&
-                        abundance(:,i),nabundances,dt,xyzh(1,i),xyzh(2,i),xyzh(3,i),&
-                        divcurlv(1,i),idudtcool,ichem)
-                else
-                   !call energ_cooling(icooling,vxyzu(4,i),fxyz4,xyzh(1,i),xyzh(2,i),xyzh(3,i))
-                   call energ_cooling(icooling,vxyzu(4,i),fxyz4,xyzh(1,i),xyzh(2,i),xyzh(3,i),rhoi,vxyzu(:,i),dt) ! dt passed, but not used
-                endif
-             endif
->>>>>>> a95d3e7f
              ! extra terms in du/dt from one fluid dust
              if (use_dustfrac) then
                 !fxyz4 = fxyz4 + 0.5*fac*rho1i*fsum(idudtdusti)

--- conflicted
+++ resolved
@@ -304,13 +304,8 @@
        endif
     enddo
     if (nbad > 0) then
-<<<<<<< HEAD
-       print*,'Error in setup: ',nbad,' of ',npart,' particles setup OUTSIDE the periodic box'
+       print*,'ERROR: ',nbad,' of ',npart,' particles setup OUTSIDE the periodic box'
        if (.not. dynamic_bdy) nerror = nerror + 1
-=======
-       print*,'ERROR: ',nbad,' of ',npart,' particles setup OUTSIDE the periodic box'
-       nerror = nerror + 1
->>>>>>> 29790d82
     endif
  endif
 !

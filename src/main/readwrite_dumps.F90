!--------------------------------------------------------------------------!
! The Phantom Smoothed Particle Hydrodynamics code, by Daniel Price et al. !
! Copyright (c) 2007-2017 The Authors (see AUTHORS)                        !
! See LICENCE file for usage and distribution conditions                   !
! http://users.monash.edu.au/~dprice/phantom                               !
!--------------------------------------------------------------------------!
!+
!  MODULE: readwrite_dumps
!
!  DESCRIPTION:
!  This module contains all routines related
!  to the data format.
!
!  For Phantom, the format is identical to sphNG
!  (although with fewer arrays dumped)
!
!  REFERENCES: None
!
!  OWNER: Daniel Price
!
!  $Id$
!
!  RUNTIME PARAMETERS: None
!
!  DEPENDENCIES: boundary, dim, dump_utils, dust, eos, externalforces,
!    initial_params, io, lumin_nsdisc, mpi, mpiutils, options, part,
!    setup_params, sphNGutils, timestep, units
!+
!--------------------------------------------------------------------------
module readwrite_dumps
 use dump_utils, only:lenid,ndatatypes,i_int,i_int1,i_int2,i_int4,i_int8,&
                      i_real,i_real4,i_real8,int1,int2,int1o,int2o,dump_h,lentag
 implicit none
 character(len=80), parameter, public :: &    ! module version
    modid="$Id$"

 public :: write_smalldump,write_fulldump,read_smalldump,read_dump,write_gadgetdump
 public :: get_blocklimits
 logical, public    :: opened_full_dump       ! for use in analysis files if user wishes to skip small dumps
 logical, public    :: dt_read_in             ! to determine if dt has been read in so that ibin & ibinold can be set on restarts
 logical, public    :: multidustdump = .true. ! determine whether to dump dust arrays

 integer, parameter :: maxphead = 256         ! max items in header
 integer, parameter, public :: is_small_dump = 1978
 integer, parameter, public :: is_not_mhd = 1979

 private

contains
!--------------------------------------------------------------------
!+
!  utility to determine whether to read a particular block
!  in the dump file, in whole or in part.
!  Allows limited changes to number of threads.
!+
!--------------------------------------------------------------------
subroutine get_blocklimits(npartblock,nblocks,nthreads,id,iblock,noffset,npartread)
 use io, only:die,fatal
 integer(kind=8), intent(in)  :: npartblock
 integer,         intent(in)  :: nblocks,nthreads,id,iblock
 integer,         intent(out) :: noffset,npartread
 integer                      :: nblocksperthread,nthreadsperblock
 character(len=15), parameter :: tag = 'get_blocklimits'
!
!--check for errors in input
!
 if (npartblock < 0) call fatal(tag,'block in dump file has npartinblock < 0')
 if (npartblock > huge(npartread)) call fatal(tag,'npart in block exceeds 32 bit limit')
!
!--usual situation: nblocks = nprocessors
!  read whole block if id = iblock
!
 if (nblocks==nthreads) then
    if (id==iblock-1) then
       !--read whole block
       npartread = int(npartblock)
       noffset   = 0
    else
       !--do not read block
       npartread = 0
       noffset   = 0
    endif

 elseif (nblocks > nthreads .and. mod(nblocks,nthreads)==0) then
!
!--if more blocks than processes and nblocks exactly divisible by nthreads,
!  then just read more than one block per thread
!
    nblocksperthread = nblocks/nthreads
    if (id==(iblock-1)/nblocksperthread) then
       npartread = int(npartblock)
       noffset   = 0
    else
       npartread = 0
       noffset   = 0
    endif

 elseif (nthreads > nblocks .and. mod(nthreads,nblocks)==0) then
!
!--if more threads than blocks, and exactly divisible, read fractions of blocks only
!
    nthreadsperblock = nthreads/nblocks
    if (id/nthreadsperblock==iblock-1) then
       npartread = int((npartblock-1)/nthreadsperblock) + 1
       noffset   = mod(id,nthreadsperblock)*npartread

       if (mod(id,nthreadsperblock)==nthreadsperblock-1) then
          !--last thread has remainder for non-exactly divisible numbers of particles
          npartread = int(npartblock) - (nthreadsperblock-1)*npartread
          !--die if we would need to load balance between more than the last processor.
          if (npartread < 0) then
             print*,' npart to read from last block =',npartread
             call fatal(tag,'error assigning npart to last thread')
          endif
       endif
    else
       npartread = 0
       noffset   = 0
    endif
 else
    noffset = 0
    npartread = 0
    print*,' ERROR: rearrangement of ',nblocks,' blocks to ',nthreads,' threads not implemented'
    call die
 endif

end subroutine get_blocklimits

!--------------------------------------------------------------------
!+
!  utility for initialising each thread
!+
!--------------------------------------------------------------------
subroutine start_threadwrite(id,iunit,filename)
#ifdef MPI
 use mpi
 use mpiutils, only:status,mpierr
#endif
 use io, only:fatal,iverbose
 implicit none
 integer, intent(in) :: id, iunit
 character(len=*), intent(in) :: filename
 integer :: nowgo,ierr

 if (iverbose >= 3) print *,id,' : starting write...'
 nowgo = 0
 if (id  >  0) then
#ifdef MPI
    call MPI_RECV(nowgo,1,MPI_INTEGER,id-1,99,MPI_COMM_WORLD,status,mpierr)
#endif
    open(unit=iunit,file=filename,status='old',form='unformatted',position='append',iostat=ierr)
    if (ierr /= 0) then
       call fatal('start_threadwrite','can''t append to dumpfile '//trim(filename))
    else
       if (iverbose >= 3) print*,'thread ',id,': opened file '//trim(filename)
    endif
 endif

 return
end subroutine start_threadwrite

!--------------------------------------------------------------------
!+
!  utility for finalising each thread
!+
!--------------------------------------------------------------------
subroutine end_threadwrite(id)
 use io, only:iverbose
#ifdef MPI
 use mpi
 use mpiutils, only:mpierr
 use io, only:nprocs
#endif
 implicit none
 integer, intent(in) :: id
#ifdef MPI
 integer :: nowgo
#endif

 if (iverbose >= 3) print *,' thread ',id,' : finished write.'
#ifdef MPI
 if (id  <  nprocs-1) then
    nowgo = 1
    call MPI_SEND(nowgo,1,MPI_INTEGER,id+1,99,MPI_COMM_WORLD,mpierr)
 endif
#endif

 return
end subroutine end_threadwrite

!--------------------------------------------------------------------
!+
!  contruct header string based on compile-time options
!  these are for information only (ie. not important for restarting)
!+
!--------------------------------------------------------------------
character(len=lenid) function fileident(firstchar,codestring)
 use part,    only:h2chemistry,mhd,maxBevol,npartoftype,idust,gravity,lightcurve
 use options, only:use_dustfrac
 character(len=2), intent(in) :: firstchar
 character(len=*), intent(in), optional :: codestring
 character(len=10) :: datestring, timestring
 character(len=30) :: string
!
!--print date and time stamp in file header
!
 call date_and_time(datestring,timestring)
 datestring = datestring(7:8)//'/'//datestring(5:6)//'/'//datestring(1:4)
 timestring = timestring(1:2)//':'//timestring(3:4)//':'//timestring(5:)

 string = ' '
 if (gravity) string = trim(string)//'+grav'
 if (npartoftype(idust) > 0) string = trim(string)//'+dust'
 if (use_dustfrac) string = trim(string)//'+1dust'
 if (h2chemistry) string = trim(string)//'+H2chem'
 if (lightcurve) string = trim(string)//'+lightcurve'

 if (present(codestring)) then
    fileident = firstchar//':'//trim(codestring)
 else
    fileident = firstchar//':Phantom'
 endif

 if (mhd) then
    if (maxBevol==4) then
       fileident = trim(fileident)//' (mhd+clean'//trim(string)//')  : '//trim(datestring)//' '//trim(timestring)
    else
       fileident = trim(fileident)//' (mhd'//trim(string)//')  : '//trim(datestring)//' '//trim(timestring)
    endif
 else
    fileident = trim(fileident)//' (hydro'//trim(string)//'): '//trim(datestring)//' '//trim(timestring)
 endif

end function fileident

!--------------------------------------------------------------------
!+
!  extract various options used in Phantom from the fileid string
!+
!--------------------------------------------------------------------
subroutine get_options_from_fileid(fileid,tagged,phantomdump,smalldump,ierr)
 character(len=lenid), intent(in)  :: fileid
 logical,              intent(out) :: tagged,phantomdump,smalldump
 integer,              intent(out) :: ierr
!
!--if file is a small dump, return an error code but still read what
!  can be read from a small dump
!
 ierr = 0
 tagged      = .false.
 smalldump   = .false.
 phantomdump = .false.
 if (fileid(2:2)=='T') tagged = .true.
 if (fileid(1:1) /= 'F') then
    !write(*,*) 'ERROR! file header indicates file is not a full dump'
    ierr = 1
    if (fileid(1:1)=='S') smalldump = .true.
 endif
 if (index(fileid,'Phantom') /= 0) then
    phantomdump = .true.
 elseif (index(fileid,'sphNG') /= 0) then
    phantomdump = .false.
    write(*,*) 'reading dump in sphNG format'
 else
    write(*,*) 'WARNING: could not determine Phantom/sphNG from fileident'
    write(*,*) '(assuming sphNG...)'
    phantomdump = .false.
 endif

end subroutine get_options_from_fileid

!--------------------------------------------------------------------
!+
!  extract dump size used in Phantom from the fileid string
!+
!--------------------------------------------------------------------
subroutine get_dump_size(fileid,smalldump)
 character(len=lenid), intent(in)  :: fileid
 logical,              intent(out) :: smalldump
 !
 if (fileid(1:1)=='S') then
    smalldump = .true.
 else
    smalldump = .false.
 endif

end subroutine get_dump_size

!--------------------------------------------------------------------
!+
!  subroutine to write output to full dump file
!  (this is everything needed to restart a run)
!+
!-------------------------------------------------------------------
subroutine write_fulldump(t,dumpfile,ntotal,iorder,sphNG)
<<<<<<< HEAD
 use dim,   only:maxp,maxvxyzu,maxalpha,ndivcurlv,ndivcurlB,maxgrav,gravity,use_dust,use_dustfrac,&
                 lightcurve,maxlum,ndusttypes
=======
 use dim,   only:maxp,maxvxyzu,maxalpha,ndivcurlv,ndivcurlB,maxgrav,gravity,use_dust,&
                 lightcurve,maxlum
>>>>>>> 3d5c8013
 use eos,   only:utherm,ieos,equationofstate,done_init_eos,init_eos
 use io,    only:idump,iprint,real4,id,master,error,warning,nprocs
 use part,  only:xyzh,xyzh_label,vxyzu,vxyzu_label,Bevol,Bevol_label,npart,npartoftype,maxtypes, &
                 alphaind,rhoh,divBsymm,maxphase,iphase,iamtype_int1,iamtype_int11, &
                 nptmass,nsinkproperties,xyzmh_ptmass,xyzmh_ptmass_label,vxyz_ptmass,vxyz_ptmass_label,&
                 maxptmass,get_pmass,h2chemistry,nabundances,abundance,abundance_label,mhd,maxvecp,maxBevol,&
<<<<<<< HEAD
                 divcurlv,divcurlv_label,divcurlB,divcurlB_label,poten,dustfrac,tstop,deltav,deltav_label,&
                 dustfrac_label,tstop_label
=======
                 divcurlv,divcurlv_label,divcurlB,divcurlB_label,poten,dustfrac,deltav,deltav_label,tstop
 use options,    only:use_dustfrac
>>>>>>> 3d5c8013
 use dump_utils, only:tag,open_dumpfile_w,allocate_header,&
                 free_header,write_header,write_array,write_block_header
 use mpiutils,   only:reduce_mpi,reduceall_mpi
#ifdef IND_TIMESTEPS
 use timestep,   only:dtmax
 use part,       only:ibin
#endif
#ifdef PRDRAG
 use lumin_nsdisc, only:beta
#endif
#ifdef LIGHTCURVE
 use part,  only:luminosity
#endif
#ifdef NONIDEALMHD
 use dim,  only:mhd_nonideal
 use part, only:eta_nimhd,eta_nimhd_label
#endif
 real,             intent(in) :: t
 character(len=*), intent(in) :: dumpfile
 integer,          intent(in), optional :: iorder(:)
 logical,          intent(in), optional :: sphNG
 integer(kind=8),  intent(in), optional :: ntotal

 integer, parameter :: isteps_sphNG = 0, iphase0 = 0
 integer(kind=8)    :: ilen(4)
 integer            :: nums(ndatatypes,4)
 integer            :: i,ipass,k,l
 integer            :: ierr,ierrs(20)
 integer            :: nblocks,nblockarrays,narraylengths
 integer(kind=8)    :: nparttot,npartoftypetot(maxtypes)
 logical            :: sphNGdump, write_itype, use_gas
 character(len=lenid)  :: fileid
 type(dump_h)          :: hdr
 real, allocatable :: temparr(:)
 real :: ponrhoi,rhoi,spsoundi
 real :: dustfracisum1(npart),deltavsum(3,npart)

!
!--collect global information from MPI threads
!
!--allow non-MPI calls to create MPI dump files
#ifdef MPI
 nparttot = reduceall_mpi('+',npart)
 npartoftypetot = reduceall_mpi('+',npartoftype)
#else
 if (present(ntotal)) then
    nparttot = ntotal
    npartoftypetot = npartoftype
    if (all(npartoftypetot==0)) then
       npartoftypetot(1) = ntotal
    endif
 else
    nparttot = npart
    npartoftypetot = npartoftype
 endif
#endif
 nblocks = nprocs

 sphNGdump = .false.
 if (present(sphNG)) then
    sphNGdump = sphNG
    if (sphNG) write(iprint,*) 'ERROR: sphNG output no longer supported'
 endif

 fileid = fileident('FT','Phantom')

 if (maxphase==maxp) then
    use_gas = .false.
 else
    use_gas = .true.
 endif

!--number of blocks per thread : for hydro these are hydro + point masses
!  block 3 is blank (rt in sphNG), block 4 is for mhd.
!
 narraylengths = 2
 if (mhd) narraylengths = 4
!
!--open dumpfile
!
 masterthread: if (id==master) then

    write(iprint,"(/,/,'-------->   TIME = ',g12.4,"// &
              "': full dump written to file ',a,'   <--------',/)")  t,trim(dumpfile)

    call open_dumpfile_w(idump,dumpfile,fileid,ierr)
    if (ierr /= 0) then
       call error('write_fulldump','error creating new dumpfile '//trim(dumpfile))
       return
    endif
!
!--single values
!
    hdr = allocate_header(nint=maxphead,nreal=maxphead,err=ierr)

    call fill_header(sphNGdump,t,nparttot,npartoftypetot,nblocks,nptmass,hdr,ierr)
    if (ierr /= 0) call warning('write_fulldump','error filling header arrays')

    call write_header(idump,hdr,ierr)
    if (ierr /= 0) call error('write_fulldump','error writing header to dumpfile')

    call free_header(hdr,ierr)
    if (ierr /= 0) call error('write_fulldump','error deallocating header')
!
!--arrays
!
!--total number of blocks
!  each thread has up to 4 blocks (hydro variables, sink particles, radiative transfer and MHD)
!  repeated nblocks times (once for each MPI process)
!
    nblockarrays = narraylengths*nblocks
    write (idump, iostat=ierr) nblockarrays

 endif masterthread

 call start_threadwrite(id,idump,dumpfile)

 ierrs = 0
 nums = 0
 ilen = 0_8
 if (sphNGdump) then
    write_itype = .true.
 else
    write_itype = any(npartoftypetot(2:) > 0)
 endif
 do ipass=1,2
    do k=1,ndatatypes
       !
       ! Block 1 arrays (hydrodynamics)
       !
       ilen(1) = int(npart,kind=8)
       if (write_itype) call write_array(1,iphase,'itype',npart,k,ipass,idump,nums,ierrs(1),func=iamtype_int11)
       call write_array(1,xyzh,xyzh_label,3,npart,k,ipass,idump,nums,ierrs(2))
       call write_array(1,vxyzu,vxyzu_label,maxvxyzu,npart,k,ipass,idump,nums,ierrs(3))
       if (h2chemistry)  call write_array(1,abundance,abundance_label,nabundances,npart,k,ipass,idump,nums,ierrs(4))
       if (use_dust .and. ndusttypes>1 .and. multidustdump) &
          call write_array(1,sum(dustfrac,1),'dustfracsum',npart,k,ipass,idump,nums,ierrs(5))
       if (use_dust .and. multidustdump) &
          call write_array(1,dustfrac,dustfrac_label,ndusttypes,npart,k,ipass,idump,nums,ierrs(6))
       if (use_dust) call write_array(1,tstop,tstop_label,ndusttypes,npart,k,ipass,idump,nums,ierrs(7))
       if (use_dustfrac .and. ndusttypes>1 .and. multidustdump) then 
          dustfracisum1(:) = 1./sum(dustfrac(:,1:npart),1)
          deltavsum(1,:)   = dustfracisum1(:)*sum(dustfrac(:,1:npart)*deltav(1,:,1:npart),1)
          deltavsum(2,:)   = dustfracisum1(:)*sum(dustfrac(:,1:npart)*deltav(2,:,1:npart),1)
          deltavsum(3,:)   = dustfracisum1(:)*sum(dustfrac(:,1:npart)*deltav(3,:,1:npart),1)
          call write_array(1,deltavsum,(/'deltavsumx','deltavsumy','deltavsumz'/),3,npart,k,ipass,idump,nums,ierrs(8))
       endif
       do l = 1,ndusttypes
          if (use_dustfrac .and. multidustdump) &
             call write_array(1,deltav(:,l,:),deltav_label,3,npart,k,ipass,idump,nums,ierrs(9))
       enddo

       ! write pressure to file
       if ((ieos==8 .or. ieos==9 .or. ieos==10) .and. k==i_real) then
          if (.not. allocated(temparr)) allocate(temparr(npart))
          if (.not.done_init_eos) call init_eos(ieos,ierr)
          do i=1,npart
             rhoi = rhoh(xyzh(4,i),get_pmass(i,use_gas))
             if (maxvxyzu >=4 ) then
                call equationofstate(ieos,ponrhoi,spsoundi,rhoi,xyzh(1,i),xyzh(2,i),xyzh(3,i),vxyzu(4,i))
             else
                call equationofstate(ieos,ponrhoi,spsoundi,rhoi,xyzh(1,i),xyzh(2,i),xyzh(3,i))
             endif
             temparr(i) = ponrhoi*rhoi
          enddo
          call write_array(1,temparr,'pressure',npart,k,ipass,idump,nums,ierrs(10))
       endif

       ! smoothing length written as real*4 to save disk space
       call write_array(1,xyzh,xyzh_label,1,npart,k,ipass,idump,nums,ierrs(11),use_kind=4,index=4)
       if (maxalpha==maxp) call write_array(1,alphaind,(/'alpha'/),1,npart,k,ipass,idump,nums,ierrs(12))
       !if (maxalpha==maxp) then ! (uncomment this to write alphaloc to the full dumps)
       !   call write_array(1,alphaind,(/'alpha ','alphaloc'/),2,npart,k,ipass,idump,nums,ierrs(10))
       !endif
       if (ndivcurlv >= 1) call write_array(1,divcurlv,divcurlv_label,ndivcurlv,npart,k,ipass,idump,nums,ierrs(13))
       if (gravity .and. maxgrav==maxp) then
          call write_array(1,poten,'poten',npart,k,ipass,idump,nums,ierrs(14))
       endif
#ifdef IND_TIMESTEPS
       call write_array(1,dtmax/2**ibin(1:npart),'dt',npart,k,ipass,idump,nums,ierrs(15),use_kind=4)
#endif
#ifdef PRDRAG
       if (k==i_real) then
          if (.not.allocated(temparr)) allocate(temparr(npart))
          do i=1,npart
             temparr(i) = real4(beta(xyzh(1,i), xyzh(2,i), xyzh(3,i)))
          enddo
          call write_array(1,temparr,'beta_pr',npart,k,ipass,idump,nums,ierrs(16))
       endif
#endif
#ifdef LIGHTCURVE
       if (lightcurve) then
          call write_array(1,luminosity,'luminosity',npart,k,ipass,idump,nums,ierrs(17))
       endif
#endif
       if (any(ierrs(1:17) /= 0)) call error('write_dump','error writing hydro arrays')
    enddo

    do k=1,ndatatypes
       !
       ! Block 2 arrays (sink particles)
       !
       if (.not. sphNGdump .and. nptmass > 0 .and. nptmass <= maxptmass) then
          ilen(2) = int(nptmass,kind=8)
          call write_array(2,xyzmh_ptmass,xyzmh_ptmass_label,nsinkproperties,nptmass,k,ipass,idump,nums,ierrs(1))
          call write_array(2,vxyz_ptmass,vxyz_ptmass_label,3,nptmass,k,ipass,idump,nums,ierrs(2))
          if (any(ierrs(1:2) /= 0)) call error('write_dump','error writing sink particle arrays')
       endif
    enddo

    do k=1,ndatatypes
       !
       ! Block 4 arrays (MHD)
       !
       if (mhd) then
          ilen(4) = int(npart,kind=8)
          call write_array(4,Bevol,Bevol_label,maxBevol,npart,k,ipass,idump,nums,ierrs(1))
          if (ndivcurlB >= 1) then
             call write_array(4,divcurlB,divcurlB_label,ndivcurlB,npart,k,ipass,idump,nums,ierrs(2))
          else
             call write_array(4,divBsymm,'divBsymm',npart,k,ipass,idump,nums,ierrs(2))
          endif
          if (any(ierrs(1:2) /= 0)) call error('write_dump','error writing MHD arrays')
#ifdef NONIDEALMHD
          if (mhd_nonideal) then
             call write_array(4,eta_nimhd,eta_nimhd_label,4,npart,k,ipass,idump,nums,ierrs(1))
             if (ierrs(1) /= 0) call error('write_dump','error writing non-ideal MHD arrays')
          endif
#endif
       endif
    enddo

    if (ipass==1) call write_block_header(narraylengths,ilen,nums,idump,ierr)
 enddo
 if (allocated(temparr)) deallocate(temparr)

 if (ierr /= 0) write(iprint,*) 'error whilst writing dumpfile '//trim(dumpfile)

 close(unit=idump)
 call end_threadwrite(id)

end subroutine write_fulldump

!--------------------------------------------------------------------
!+
!  subroutine to write output to small dump file
!  (ie. minimal output...)
!
!  note that small dumps are always SINGLE PRECISION
!  (faked to look like the default real is real*4)
!+
!-------------------------------------------------------------------

subroutine write_smalldump(t,dumpfile)
 use dim,        only:maxp,maxtypes,use_dust,lightcurve,ndusttypes
 use io,         only:idump,iprint,real4,id,master,error,warning,nprocs
 use part,       only:xyzh,xyzh_label,npart,npartoftype,Bevol,Bevol_label,&
                      maxphase,iphase,h2chemistry,nabundances,&
                      nptmass,nsinkproperties,xyzmh_ptmass,xyzmh_ptmass_label,abundance, &
                      abundance_label,mhd,dustfrac,iamtype_int11,dustfrac_label
 use dump_utils, only:open_dumpfile_w,dump_h,allocate_header,free_header,&
                      write_header,write_array,write_block_header
 use mpiutils,   only:reduceall_mpi
#ifdef LIGHTCURVE
 use part,       only:luminosity
#endif
 real,             intent(in) :: t
 character(len=*), intent(in) :: dumpfile
 integer(kind=8) :: ilen(4)
 integer         :: nums(ndatatypes,4)
 integer         :: ierr,ipass,k
 integer         :: nblocks,nblockarrays,narraylengths
 integer(kind=8) :: nparttot,npartoftypetot(maxtypes),npartoftypetotact(maxtypes)
 logical         :: write_itype
 type(dump_h)    :: hdr

!
!--collect global information from MPI threads
!
 nparttot = reduceall_mpi('+',npart)
 npartoftypetot = reduceall_mpi('+',npartoftype)
 nblocks = nprocs

 narraylengths = 2
 if (mhd) narraylengths = 4

 masterthread: if (id==master) then
!
!--open dumpfile
!
    write(iprint,"(/,/,'-------->   TIME = ',g12.4,"// &
              "': small dump written to file ',a,'   <--------',/)")  t,trim(dumpfile)

    call open_dumpfile_w(idump,dumpfile,fileident('ST'),ierr,singleprec=.true.)
    if (ierr /= 0) then
       call error('write_smalldump','can''t create new dumpfile '//trim(dumpfile))
       return
    endif
!
!--single values
!
    hdr = allocate_header(nint=maxphead,nreal=maxphead,err=ierr)

    call fill_header(.false.,t,nparttot,npartoftypetot,nblocks,nptmass,hdr,ierr)
    if (ierr /= 0) call warning('write_smalldump','error filling header arrays')

    call write_header(idump,hdr,ierr,singleprec=.true.)
    if (ierr /= 0) call error('write_smalldump','error writing header to dumpfile')

    call free_header(hdr,ierr)
    if (ierr /= 0) call error('write_smalldump','error deallocating header')
!
!--arrays: number of array lengths
!
    nblockarrays = narraylengths*nblocks
    write (idump, iostat=ierr) nblockarrays
    if (ierr /= 0) call error('write_smalldump','error writing nblockarrays')

 endif masterthread

 call start_threadwrite(id,idump,dumpfile)

 nums = 0
 ilen = 0_8
 write_itype = (maxphase==maxp .and. any(npartoftypetot(2:) > 0))
 do ipass=1,2
    do k=1,ndatatypes
       !
       !--Block 1 (hydrodynamics)
       !
       ilen(1) = npart
       if (write_itype) call write_array(1,iphase,'itype',npart,k,ipass,idump,nums,ierr,func=iamtype_int11)
       call write_array(1,xyzh,xyzh_label,3,npart,k,ipass,idump,nums,ierr,singleprec=.true.)
       if (h2chemistry .and. nabundances >= 1) &
                     call write_array(1,abundance,abundance_label,1,npart,k,ipass,idump,nums,ierr,singleprec=.true.)
       if (use_dust .and. ndusttypes>1 .and. multidustdump) &
          call write_array(1,sum(dustfrac,1),'dustfracsum',npart,k,ipass,idump,nums,ierr,singleprec=.true.)
       if (use_dust .and. multidustdump) &
          call write_array(1,dustfrac,dustfrac_label,ndusttypes,npart,k,ipass,idump,nums,ierr,singleprec=.true.)
       call write_array(1,xyzh,xyzh_label,4,npart,k,ipass,idump,nums,ierr,index=4,use_kind=4)
#ifdef LIGHTCURVE
       if (lightcurve) call write_array(1,luminosity,'luminosity',npart,k,ipass,idump,nums,ierr)
#endif
    enddo
    !
    !--Block 2 (sinks)
    !
    if (nptmass > 0) then
       ilen(2) = nptmass
       call write_array(2,xyzmh_ptmass,xyzmh_ptmass_label,nsinkproperties,nptmass,i_real,ipass,idump,nums,ierr,singleprec=.true.)
    endif
    !
    !--Block 4 (MHD)
    !
    if (mhd) then
       ilen(4) = npart
       call write_array(4,Bevol,Bevol_label,3,npart,i_real4,ipass,idump,nums,ierr)
    endif

    if (ipass==1) call write_block_header(narraylengths,ilen,nums,idump,ierr)
 enddo

 close(unit=idump)
 call end_threadwrite(id)
 return

end subroutine write_smalldump

!--------------------------------------------------------------------
!+
!  subroutine to read dump from file
!  needs to be able to read Phantom dumps as in write_fulldump
!  and also from standard sphNG dump files
!+
!-------------------------------------------------------------------

subroutine read_dump(dumpfile,tfile,hfactfile,idisk1,iprint,id,nprocs,ierr,headeronly)
 use dim,      only:maxp,maxvxyzu,maxalpha,maxgrav,gravity,lightcurve,maxlum,mhd
 use io,       only:real4,master,iverbose,error,warning ! do not allow calls to fatal in this routine
 use part,     only:xyzh,vxyzu,massoftype,npart,npartoftype,maxtypes,iphase, &
                    maxphase,isetphase,nptmass,nsinkproperties,maxptmass,get_pmass, &
                    xyzmh_ptmass,vxyz_ptmass
 use dump_utils, only:skipblock,skip_arrays,check_tag,lenid,ndatatypes,read_header,read_array, &
                      open_dumpfile_r,get_error_text,ierr_realsize,free_header,read_block_header
 use mpiutils,   only:reduce_mpi,reduceall_mpi
 use sphNGutils, only:convert_sinks_sphNG
 character(len=*), intent(in)  :: dumpfile
 real,             intent(out) :: tfile,hfactfile
 integer,          intent(in)  :: idisk1,iprint,id,nprocs
 integer,          intent(out) :: ierr
 logical,          intent(in), optional :: headeronly

 integer               :: number
 integer               :: iblock,nblocks,i1,i2,noffset,npartread,narraylengths
 integer(kind=8)       :: ilen(4)
 integer               :: nums(ndatatypes,4)
 integer(kind=8)       :: nparttot,nhydrothisblock,npartoftypetot(maxtypes),npartoftypetotact(maxtypes)
 logical               :: tagged,phantomdump,smalldump
 real                  :: dumr,alphafile
 character(len=lenid)  :: fileidentr
 type(dump_h)          :: hdr
 integer               :: i,ierrh

 if (id==master) write(iprint,"(/,1x,a,i3)") '>>> reading setup from file: '//trim(dumpfile)//' on unit ',idisk1
 opened_full_dump = .true.
 dt_read_in       = .false.
 !
 ! open dump file
 !
 call open_dumpfile_r(idisk1,dumpfile,fileidentr,ierr)

 !
 ! exit with error if file not readable by current routine
 !
 if (ierr /= 0) then
    call get_dump_size(fileidentr,smalldump)
    if (smalldump) then
       call error('read_dump','file is not a Phantom full dump')
       ierr = is_small_dump
       close(idisk1)
       return
    else
       call error('read_dump',get_error_text(ierr))
    endif
    !
    ! give helpful hint if precision of file is wrong
    !
    if (ierr == ierr_realsize) then
       select case(kind(dumr))
       case(4)
          write (*,"(a,/)") '   re-compile with DOUBLEPRECISION=yes'
       case(8)
          write (*,"(a,/)") '   re-compile with DOUBLEPRECISION=no'
       end select
    endif
    close(idisk1)
    return
 endif
 if (id==master) write(iprint,*) trim(fileidentr)

 ! extract file type from the fileid string
 call get_options_from_fileid(fileidentr,tagged,phantomdump,smalldump,ierr)

 !
 ! read header from the dump file
 !
 call read_header(idisk1,hdr,tagged,ierr)
 if (ierr /= 0) then
    call error('read_dump','error reading header from file')
    return
 endif
 !
 ! for backwards compatibility with old phantom files
 ! fake the tags as if they had been read from the file
 !
 if (.not.tagged) call fake_header_tags(hdr,phantomdump,mhd,maxtypes)

 call unfill_header(hdr,phantomdump,tagged,nparttot, &
                    nblocks,npart,npartoftype, &
                    tfile,hfactfile,alphafile,iprint,id,nprocs,ierr)
 if (ierr /= 0) then
    call error('read_dump','error extracting necessary information from file header')
    call free_header(hdr,ierrh)
    return
 endif

 call free_header(hdr,ierr)
!
!--arrays
!
!--number of array lengths
!
 read (idisk1, end=100) number
 narraylengths = number/nblocks
 if (iverbose >= 2 .and. id==master) then
    write(iprint,"(a,i3)") ' number of array sizes = ',narraylengths
    write(iprint,"(a,i3)") ' number of blocks      = ',nblocks
 endif
!
!--check this
!
 if (mhd .and. narraylengths < 4) then
    write (*,*) 'WARNING! readdump: MHD data not present in dumpfile'
    !ierr = 7
    !return
 elseif (narraylengths < 2 .or. narraylengths > 4) then
    write (*,*) 'error 7 in readdump, narraylengths=',narraylengths
    ierr = 7
    return
 endif

 npart = 0
 i2 = 0

 overblocks: do iblock=1,nblocks
! print*,' thread ',id,' block ',iblock
    nums = 0
    call read_block_header(narraylengths,ilen,nums,idisk1,ierr)
!
!--check block header for errors
!
    call check_block_header(narraylengths,nblocks,ilen,nums,nparttot,nhydrothisblock,nptmass,ierr)
    if (ierr /= 0) then
       call error('read_dump','error in array headers')
       return
    endif
!
!--exit after reading the file header if the optional argument
!  "headeronly" is present and set to true
!
    if (present(headeronly)) then
       if (headeronly) return
    endif
!
!--determine whether or not to read this particular block
!  onto this particular thread, either in whole or in part
!  Also handles MPI -> non-MPI dump conversion and vice-versa.
!  Can be used by non-MPI codes to read isolated blocks only.
!
    call get_blocklimits(nhydrothisblock,nblocks,nprocs,id,iblock,noffset,npartread)
    i1 = i2 + 1
    i2 = i1 + (npartread - 1)
    npart = npart + npartread
#ifdef MPI
    if (npart > maxp) then
       write(*,*) 'npart > maxp in readwrite_dumps'
       ierr = 1
       return
    endif
#endif
    if (npartread <= 0 .and. nptmass <= 0) then
       print*,' SKIPPING BLOCK npartread = ',npartread
       call skipblock(idisk1,nums(:,1),nums(:,2),nums(:,3),nums(:,4),tagged,ierr)
       if (ierr /= 0) then
          print*,' error skipping block'
          return
       endif
       cycle overblocks
    elseif (npartread > 0) then
#ifdef MPI
       write(*,"(a,i5,2(a,i10),a,i5,a,i10,'-',i10)") &
     'thread ',id,' reading particles ',noffset+1,':',noffset+npartread,', from block ',iblock,' lims=',i1,i2
#else
       write(*,"(2(a,i10),a,i5,a,i10,'-',i10)") &
     ' reading particles ',noffset+1,':',noffset+npartread,', from block ',iblock,' lims=',i1,i2
#endif
    else
       write(*,"(a,i10,a)") ' WARNING! block contains no SPH particles, reading ',nptmass,' point mass particles only'
    endif

    call read_phantom_arrays(i1,i2,noffset,narraylengths,nums,npartread,npartoftype,&
                          massoftype,nptmass,nsinkproperties,phantomdump,tagged,.false.,&
                          tfile,alphafile,idisk1,iprint,ierr)

    if (ierr /= 0) call warning('read_dump','error reading arrays from file')

 enddo overblocks

 !
 ! determine npartoftype
 !
 npartoftypetot = npartoftype
 call count_particle_types(npartoftype)
 npartoftypetotact = reduceall_mpi('+',npartoftype)
 do i = 1,maxtypes
    if (npartoftypetotact(i) /= npartoftypetot(i)) then
       write(*,*) 'npartoftypetot    =',npartoftypetot
       write(*,*) 'npartoftypetotact =',npartoftypetotact
       call error('read_dump','particle type counts do not match header')
       ierr = 8
    endif
 enddo

 !
 ! convert sinks from sphNG -> Phantom
 !
 if (.not.phantomdump .and. nptmass > 0 .and. maxphase==maxp) then
    call convert_sinks_sphNG(npart,nptmass,iphase,xyzh,vxyzu,xyzmh_ptmass,vxyz_ptmass,ierr)
 endif

 if (sum(npartoftype)==0) npartoftype(1) = npart
 if (narraylengths >= 4) then
    if (id==master) write(iprint,"(a,/)") ' <<< finished reading (MHD) file '
 else
    if (id==master) write(iprint,"(a,/)") ' <<< finished reading (hydro) file '
 endif
 close(idisk1)
 return

100 close (idisk1)
 if (sum(npartoftype)==0) npartoftype(1) = npart
 write(iprint,"(a,/)") ' <<< ERROR! end of file reached in data read'
 ierr = 666
 return

end subroutine read_dump

!--------------------------------------------------------------------
!+
!  subroutine to read a small dump from file, as written
!  in write_smalldump
!+
!-------------------------------------------------------------------

subroutine read_smalldump(dumpfile,tfile,hfactfile,idisk1,iprint,id,nprocs,ierr,headeronly)
 use dim,      only:maxp,maxvxyzu,mhd,maxBevol
 use io,       only:real4,master,iverbose,error,warning ! do not allow calls to fatal in this routine
 use part,     only:npart,npartoftype,maxtypes,nptmass,nsinkproperties,maxptmass, &
                    massoftype
 use dump_utils, only:skipblock,skip_arrays,check_tag,open_dumpfile_r,get_error_text,&
                      ierr_realsize,read_header,extract,free_header,read_block_header
 use mpiutils,   only:reduce_mpi,reduceall_mpi
 character(len=*), intent(in)  :: dumpfile
 real,             intent(out) :: tfile,hfactfile
 integer,          intent(in)  :: idisk1,iprint,id,nprocs
 integer,          intent(out) :: ierr
 logical,          intent(in), optional :: headeronly

 integer               :: number
 integer               :: iblock,nblocks,i1,i2,noffset,npartread,narraylengths
 integer(kind=8)       :: ilen(4)
 integer               :: nums(ndatatypes,4)
 integer(kind=8)       :: nparttot,nhydrothisblock,npartoftypetot(maxtypes),npartoftypetotact(maxtypes)
 logical               :: tagged,phantomdump,smalldump
 real                  :: alphafile
 character(len=lenid)  :: fileidentr
 type(dump_h)          :: hdr
 integer               :: i

 if (id==master) write(iprint,"(/,1x,a,i3)") '>>> reading small dump file: '//trim(dumpfile)//' on unit ',idisk1
 opened_full_dump = .false.
 !
 ! open dump file
 !
 call open_dumpfile_r(idisk1,dumpfile,fileidentr,ierr,singleprec=.true.)
 if (ierr /= 0) then
    call error('read_smalldump',get_error_text(ierr))
    if (ierr == ierr_realsize) then
       write(*,*) ' *** this file appears to be a small dump written in double precision ***'
    endif
    ierr = 1
    return
 endif
 if (id==master) write(iprint,*) trim(fileidentr)

 ! extract file type from the fileid string
 call get_options_from_fileid(fileidentr,tagged,phantomdump,smalldump,ierr)

 if (.not.smalldump) then
    call error('read_smalldump','this routine only works for small dump files, aborting...')
    ierr = 2
    return
 else
    call warning('read_smalldump','*** VELOCITY WILL BE MISSING FROM SMALL DUMP FILES ***')
 endif
 if (.not.phantomdump) then
    call error('read_smalldump','this routine only works for phantom small dump files, aborting...')
    ierr = 3
    return
 endif

!
!--single values
!
 call read_header(idisk1,hdr,tagged,ierr,singleprec=.true.)
 if (ierr /= 0) then
    call error('read_smalldump','error reading header from file')
    return
 endif
 !
 ! for backwards compatibility with old phantom files
 ! fake the tags as if they had been read from the file
 !
 if (.not.tagged) call fake_header_tags(hdr,phantomdump,mhd,maxtypes)

 call unfill_header(hdr,phantomdump,tagged,nparttot, &
                    nblocks,npart,npartoftype, &
                    tfile,hfactfile,alphafile,iprint,id,nprocs,ierr)
 if (ierr /= 0) then
    call error('read_smalldump','error extracting header information')
    call free_header(hdr,ierr)
    return
 endif

 call free_header(hdr,ierr)
!
!--arrays
!
!--number of array lengths
!
 read (idisk1, end=100) number
 narraylengths = number/nblocks
 if (iverbose >= 2) then
    write(iprint,"(a,i3)") ' number of array sizes = ',narraylengths
    write(iprint,"(a,i3)") ' number of blocks      = ',nblocks
 endif
!
!--check this
!
 if (mhd .and. narraylengths < 4) then
    if (id==master) write (*,*) 'WARNING! readdump: MHD data not present in dumpfile'
    !ierr = 7
    !return
 elseif (narraylengths < 2 .or. narraylengths > 4) then
    if (id==master) write (*,*) 'error 7 in readdump, narraylengths=',narraylengths
    ierr = 7
    return
 endif

 npart = 0
 i2 = 0
 nums = 0

 overblocks: do iblock=1,nblocks
    nums = 0
    call read_block_header(narraylengths,ilen,nums,idisk1,ierr)
!
!--check block header for errors
!
    call check_block_header(narraylengths,nblocks,ilen,nums,nparttot,nhydrothisblock,nptmass,ierr)
    if (ierr /= 0) then
       call error('read_dump','error in array headers')
       return
    endif
!
!--exit after reading the file header if the optional argument
!  "headeronly" is present and set to true
!
    if (present(headeronly)) then
       if (headeronly) return
    endif
!
!--determine whether or not to read this particular block
!  onto this particular thread, either in whole or in part
!  Also handles MPI -> non-MPI dump conversion and vice-versa.
!  Can be used by non-MPI codes to read isolated blocks only.
!
    call get_blocklimits(nhydrothisblock,nblocks,nprocs,id,iblock,noffset,npartread)
    i1 = i2 + 1
    i2 = i1 + (npartread - 1)
    npart = npart + npartread
#ifdef MPI
    if (npart > maxp) then
       write(*,*) 'npart > maxp in readwrite_dumps'
       ierr = 1
       return
    endif
#endif
    if (npartread <= 0 .and. nptmass <= 0) then
       call skipblock(idisk1,nums(:,1),nums(:,2),nums(:,3),nums(:,4),tagged,ierr)
       if (ierr /= 0) then
          print*,' error skipping block'
          return
       endif
       cycle overblocks
    elseif (npartread > 0) then
#ifdef MPI
       write(*,"(a,i5,2(a,i10),a,i5,a,i10,'-',i10)") &
     'thread ',id,' reading particles ',noffset+1,':',noffset+npartread,', from block ',iblock,' lims=',i1,i2
#else
       write(*,"(2(a,i10),a,i5,a,i10,'-',i10)") &
     ' reading particles ',noffset+1,':',noffset+npartread,', from block ',iblock,' lims=',i1,i2
#endif
    else
       write(*,"(a,i10,a)") ' WARNING! block contains no SPH particles, reading ',nptmass,' point mass particles only'
    endif

    call read_phantom_arrays(i1,i2,noffset,narraylengths,nums,npartread,npartoftype,&
                          massoftype,nptmass,nsinkproperties,phantomdump,tagged,smalldump,&
                          tfile,alphafile,idisk1,iprint,ierr)

    if (ierr /= 0) call warning('read_dump','error reading arrays from file')

 enddo overblocks

 !
 ! determine npartoftype
 !
 npartoftypetot = npartoftype
 call count_particle_types(npartoftype)
 npartoftypetotact = reduceall_mpi('+',npartoftype)
 do i = 1,maxtypes
    if (npartoftypetotact(i) /= npartoftypetot(i)) then
       write(*,*) 'npartoftypetot    =',npartoftypetot
       write(*,*) 'npartoftypetotact =',npartoftypetotact
       call error('read_dump','particle type counts do not match header')
    endif
 enddo

 if (sum(npartoftype)==0) npartoftype(1) = npart
 if (narraylengths >= 4) then
    write(iprint,"(a,/)") ' <<< finished reading (MHD) file '
 else
    write(iprint,"(a,/)") ' <<< finished reading (hydro) file '
 endif
 close(idisk1)
 return

100 close (idisk1)
 if (sum(npartoftype)==0) npartoftype(1) = npart
 write(iprint,"(a,/)") ' <<< ERROR! end of file reached in data read'
 ierr = 666
 return

end subroutine read_smalldump

!--------------------------------------------------------------------
!+
!  read arrays from the main block in the file into the relevant
!  phantom modules
!+
!-------------------------------------------------------------------
subroutine read_phantom_arrays(i1,i2,noffset,narraylengths,nums,npartread,npartoftype,&
                               massoftype,nptmass,nsinkproperties,phantomdump,tagged,singleprec,&
                               tfile,alphafile,idisk1,iprint,ierr)
 use dump_utils, only:read_array,match_tag
<<<<<<< HEAD
 use dim,        only:use_dust,use_dustfrac,h2chemistry,maxalpha,maxp,gravity,maxgrav,maxvxyzu,&
                      maxBevol,ndusttypes
 use part,       only:xyzh,xyzh_label,vxyzu,vxyzu_label,dustfrac,abundance,abundance_label,alphaind,poten, &
                      xyzmh_ptmass,xyzmh_ptmass_label,vxyz_ptmass,vxyz_ptmass_label,Bevol,Bevol_label,nabundances,&
                      iphase,dustfrac_label
=======
 use dim,        only:use_dust,h2chemistry,maxalpha,maxp,gravity,maxgrav,maxvxyzu,maxBevol
 use part,       only:xyzh,xyzh_label,vxyzu,vxyzu_label,dustfrac,abundance,abundance_label,alphaind,poten, &
                      xyzmh_ptmass,xyzmh_ptmass_label,vxyz_ptmass,vxyz_ptmass_label,Bevol,Bevol_label,nabundances,&
                      iphase,idust
 use options,    only:use_dustfrac
>>>>>>> 3d5c8013
#ifdef IND_TIMESTEPS
 use part,       only:dt_in
#endif
 integer, intent(in)   :: i1,i2,noffset,narraylengths,nums(:,:),npartread,npartoftype(:),idisk1,iprint
 real,    intent(in)   :: massoftype(:)
 integer, intent(in)   :: nptmass,nsinkproperties
 logical, intent(in)   :: phantomdump,singleprec,tagged
 real,    intent(in)   :: tfile,alphafile
 integer, intent(out)  :: ierr
 logical               :: got_dustfrac(ndusttypes),match
 logical               :: got_iphase,got_xyzh(4),got_vxyzu(4),got_abund(nabundances),got_alpha,got_poten
 logical               :: got_sink_data(nsinkproperties),got_sink_vels(3),got_Bevol(maxBevol)
 character(len=lentag) :: tag,tagarr(64)
 integer :: k,i,iarr,ik,idust
!
!--read array type 1 arrays
!
 got_iphase   = .false.
 got_xyzh     = .false.
 got_vxyzu    = .false.
 got_dustfrac = .false.
 got_abund    = .false.
 got_alpha    = .false.
 got_poten    = .false.
 got_sink_data = .false.
 got_sink_vels = .false.
 got_Bevol     = .false.

<<<<<<< HEAD
 idust = 0
=======
 !--set dust method
 if (use_dust .and. (npartoftype(idust)==0)) use_dustfrac = .true.
>>>>>>> 3d5c8013

 over_arraylengths: do iarr=1,narraylengths

    do k=1,ndatatypes
       ik = k
       if (singleprec .and. k==i_real) ik = i_real4
       if (.not.tagged) call fake_array_tags(iarr,k,tagarr,phantomdump)
       do i=1,nums(k,iarr)
          match = .false.
          if (tagged) then
             read(idisk1,end=100) tag
          else
             tag = tagarr(i)
          endif
          !write(*,*) 'CHECKING '//trim(tag)
          select case(iarr)
          case(1)
             call read_array(iphase,'itype',got_iphase,ik,i1,i2,noffset,idisk1,tag,match,ierr)
             call read_array(xyzh, xyzh_label, got_xyzh, ik,i1,i2,noffset,idisk1,tag,match,ierr)
             call read_array(vxyzu,vxyzu_label,got_vxyzu,ik,i1,i2,noffset,idisk1,tag,match,ierr)
             if (use_dustfrac) then
                if (tag == dustfrac_label(idust+1)) idust = idust + 1
                call read_array(dustfrac(idust,:),dustfrac_label(idust),got_dustfrac(idust),ik,i1,i2,noffset,idisk1,tag,match,ierr)
             endif
             if (h2chemistry) then
                call read_array(abundance,abundance_label,got_abund,ik,i1,i2,noffset,idisk1,tag,match,ierr)
             endif
             if (maxalpha==maxp) call read_array(alphaind(1,:),'alpha',got_alpha,ik,i1,i2,noffset,idisk1,tag,match,ierr)

             !
             ! read gravitational potential if it is in the file
             !
             if (gravity .and. maxgrav==maxp) call read_array(poten,'poten',got_poten,ik,i1,i2,noffset,idisk1,tag,match,ierr)
#ifdef IND_TIMESTEPS
             !
             ! read dt if it is in the file
             !
             call read_array(dt_in,'dt',dt_read_in,ik,i1,i2,noffset,idisk1,tag,match,ierr)
#endif
          case(2)
             call read_array(xyzmh_ptmass,xyzmh_ptmass_label,got_sink_data,ik,1,nptmass,0,idisk1,tag,match,ierr)
             call read_array(vxyz_ptmass, vxyz_ptmass_label, got_sink_vels,ik,1,nptmass,0,idisk1,tag,match,ierr)
          case(4)
             call read_array(Bevol,Bevol_label,got_Bevol,ik,i1,i2,noffset,idisk1,tag,match,ierr)
          end select
          if (.not.match) then
             !write(*,*) 'skipping '//trim(tag)
             read(idisk1,end=100) ! skip unknown array
          endif
       enddo
    enddo

 enddo over_arraylengths
 !
 ! check for errors
 !
 call check_arrays(i1,i2,npartoftype,npartread,nptmass,nsinkproperties,massoftype,&
                   alphafile,tfile,phantomdump,got_iphase,got_xyzh,got_vxyzu,got_alpha, &
                   got_abund,got_dustfrac,got_sink_data,got_sink_vels,got_Bevol, &
                   iphase,xyzh,vxyzu,alphaind,xyzmh_ptmass,Bevol,iprint,ierr)

 return
100 continue
 write(iprint,"(a,/)") ' <<< ERROR! end of file reached in data read'

end subroutine read_phantom_arrays

!--------------------------------------------------------------------
!+
!  small utility to see if a parameter is different between the
!  code and the dump file
!+
!-------------------------------------------------------------------
subroutine checkparam(valfile,valcode,string)
 use io, only:iprint,id,master
 real,             intent(in) :: valfile,valcode
 character(len=*), intent(in) :: string

 if (id==master) then
    if (abs(valfile-valcode) > tiny(valcode)) then
       write(iprint,*) 'comment: '//trim(string)//' was ',valfile,' now ',valcode
    endif
 endif

 return
end subroutine checkparam

!------------------------------------------------------------
!+
!  subroutine to perform sanity checks on the array headers
!+
!------------------------------------------------------------
subroutine check_block_header(narraylengths,nblocks,ilen,nums,nparttot,nhydrothisblock,nptmass,ierr)
 use dim, only:maxptmass
 use io,  only:warning
 integer,         intent(in)  :: narraylengths,nblocks
 integer(kind=8), intent(in)  :: ilen(narraylengths),nparttot
 integer,         intent(in)  :: nums(:,:)
 integer(kind=8), intent(out) :: nhydrothisblock
 integer,         intent(out) :: nptmass,ierr

 nhydrothisblock = ilen(1)
 if (nblocks==1 .and. nhydrothisblock < nparttot) then
    ierr = 8
    write (*,*) 'ERROR in read_dump: npart wrong',nhydrothisblock,nparttot
    return
 endif
 if (narraylengths >= 2) then
    if (ilen(2) > 0) then
       nptmass = int(ilen(2),kind=4)
       if (nptmass > maxptmass) then
          write (*,*) 'error in readdump: nptmass = ',nptmass,' > maxptmass (',maxptmass,&
                      '): recompile using make MAXPTMASS=',nptmass
          ierr = 9
          return
       endif
    else
       if (ilen(2) < 0) then
          write(*,*) 'error in readdump: nptmass < 0 in dump header'
          ierr = 10
          return
       endif
       nptmass = 0
    endif
 else
    nptmass = 0
 endif

 if (nptmass == 0 .and. nums(i_real,2) > 0) then
    call warning('read_dump','got nptmass = 0 from header, but file has sink info (skipping...)')
 endif

 if (narraylengths >= 4) then
    if (ilen(4) /= nhydrothisblock) then
       write(*,*) 'ERROR: MHD dimensions differ from hydro ',ilen(4),nhydrothisblock
       ierr = 9
       return
    endif
 endif

end subroutine check_block_header

!---------------------------------------------------------------
!+
!  make sure required arrays have been read from Phantom file
!  and perform basic sanity checks
!+
!---------------------------------------------------------------
subroutine check_arrays(i1,i2,npartoftype,npartread,nptmass,nsinkproperties,massoftype,&
                        alphafile,tfile,phantomdump,got_iphase,got_xyzh,got_vxyzu,got_alpha, &
                        got_abund,got_dustfrac,got_sink_data,got_sink_vels,got_Bevol, &
                        iphase,xyzh,vxyzu,alphaind,xyzmh_ptmass,Bevol,iprint,ierr)
 use dim,  only:maxp,maxvxyzu,maxalpha,maxBevol,mhd,h2chemistry
 use eos,  only:polyk,gamma
 use part, only:maxphase,isetphase,set_particle_type,igas,ihacc,ihsoft,imacc,&
                xyzmh_ptmass_label,vxyz_ptmass_label,get_pmass,rhoh,dustfrac
 use io,   only:warning,id,master
 use options,    only:alpha,use_dustfrac
 use sphNGutils, only:itype_from_sphNG_iphase,isphNG_accreted
 integer,         intent(in)    :: i1,i2,npartoftype(:),npartread,nptmass,nsinkproperties
 real,            intent(in)    :: massoftype(:),alphafile,tfile
 logical,         intent(in)    :: phantomdump,got_iphase,got_xyzh(:),got_vxyzu(:),got_alpha
 logical,         intent(in)    :: got_abund(:),got_dustfrac(:),got_sink_data(:),got_sink_vels(:),got_Bevol(:)
 integer(kind=1), intent(inout) :: iphase(:)
 real,            intent(inout) :: vxyzu(:,:), Bevol(:,:)
 real(kind=4),    intent(inout) :: alphaind(:,:)
 real,            intent(inout) :: xyzh(:,:),xyzmh_ptmass(:,:)
 integer,         intent(in)    :: iprint
 integer,         intent(out)   :: ierr
 logical :: use_gas
 integer :: i,itype,nread
 !
 ! particle type information
 !
 if (maxphase==maxp) then
    if (got_iphase) then
       if (phantomdump) then
          do i=i1,i2
             itype = int(iphase(i))
             iphase(i) = isetphase(itype,iactive=.true.)
          enddo
       else
          ! convert from sphNG
          do i=i1,i2
             itype = itype_from_sphNG_iphase(iphase(i))
             iphase(i) = isetphase(itype,iactive=.true.)
             if (itype==isphNG_accreted) then
                !  mark accreted/unknown particle types as dead according
                !  to Phantom (i.e., give negative smoothing length)
                xyzh(4,i) = -abs(xyzh(4,i))
                call set_particle_type(i,igas) ! to give an allowed particle type
             endif
          enddo
       endif
    elseif (any(npartoftype(2:) > 0)) then
       !
       !--iphase is required if there is more than one particle type
       !
       write(*,*) 'error in rdump: need type information but iamtype not present in dump file'
       ierr = 8
       return
    else
       !
       !--iphase does not need to be read if there is only one particle type
       !  but to start the code it should be set such that all particles are active
       !
       do i=i1,i2
          iphase(i) = isetphase(igas,iactive=.true.)
       enddo
    endif
 endif
 if (maxphase==maxp) then
    use_gas = .false.
 else
    use_gas = .true.
 endif

 !
 ! hydrodynamics arrays
 !
 if (any(.not.got_xyzh)) then
    write(*,*) 'ERROR: x, y, z or h not found in file'
    ierr = 9
    return
 endif
 if (any(.not.got_vxyzu(1:3))) then
    write(*,*) 'ERROR: missing velocity information from file'
 endif
 if (maxvxyzu==4 .and. .not.got_vxyzu(4)) then
    if (gamma < 1.01) then
       do i=i1,i2
          vxyzu(4,i) = 1.5*polyk
          !print*,'u = ',vxyzu(4,i)
       enddo
       write(*,*) 'WARNING: u not in file but setting u = 3/2 * cs^2'
    else
       do i=i1,i2
          vxyzu(4,i) = (1.0/(gamma-1.0))*polyk*rhoh(xyzh(4,i),get_pmass(i,use_gas))**(gamma - 1.)
          !print*,'u = ',vxyzu(4,i)
       enddo
       write(*,*) 'WARNING: u not in file but setting u = (K*rho**(gamma-1))/(gamma-1)'
    endif
 endif
 if (h2chemistry .and. .not.all(got_abund)) then
    write(*,*) 'error in rdump: using H2 chemistry, but abundances not found in dump file'
    ierr = 9
    return
 endif
 if (maxalpha==maxp) then
    if (got_alpha) then
       if (alphafile < 0.99 .and. tfile > 0.) then
          if (any(alphaind(1,i1:i2) > 1.0 .or. alphaind(1,i1:i2) < 0.)) then
             write(iprint,*) 'ERROR! AV alpha < 0 or alpha > 1 in dump file: using alpha'
             alphaind(1,i1:i2) = real(alpha,kind=4)
          endif
       endif
    else
       write(*,*) 'WARNING: alpha not found in file'
       alphaind(1,i1:i2) = real(alpha,kind=4)
    endif
 endif
 if (any(massoftype <= 0. .and. npartoftype /= 0) .and. npartread > 0) then
    write(*,*) 'ERROR! mass not set in read_dump (Phantom)'
    ierr = 12
    return
 endif
 if (use_dustfrac .and. .not. all(got_dustfrac)) then
    write(*,*) 'ERROR! using one-fluid dust, but no dust fraction found in dump file'
    write(*,*) ' >>>> Setting dustfrac = 0'
    dustfrac = 0.
    !ierr = 13
    return
 endif

 !
 ! sink particle arrays
 !
 nread = 0
 if (nptmass > 0) then
    do i=1,nsinkproperties
       if (.not.got_sink_data(i)) then
          if (i <= 5) then
             write(*,*) 'ERROR! sink particle '//trim(xyzmh_ptmass_label(i))//' not found'
             ierr = 10
             return
          else
             write(*,*) 'WARNING! sink particle '//trim(xyzmh_ptmass_label(i))//' not found'
          endif
       endif
    enddo
    if (.not.all(got_sink_vels(1:3))) then
       write(*,*) 'WARNING! sink particle velocities not found'
    endif
    if (id==master) then
       print "(2(a,i2),a)",' got ',nsinkproperties,' sink properties from ',nptmass,' sink particles'
       if (nptmass > 0) print "(1x,47('-'),/,1x,a,'|',4(a9,1x,'|'),/,1x,47('-'))",&
                              'ID',' Mass    ',' Racc    ',' Macc    ',' hsoft   '
       do i=1,min(nptmass,999)
          print "(i3,'|',4(1pg9.2,1x,'|'))",i,xyzmh_ptmass(4,i),xyzmh_ptmass(ihacc,i),xyzmh_ptmass(imacc,i),xyzmh_ptmass(ihsoft,i)
       enddo
       if (nptmass > 0) print "(1x,47('-'))"
    endif
 endif

 !
 ! MHD arrays
 !
 if (mhd) then
    if (.not.all(got_Bevol(1:3))) then
       write(*,*) 'WARNING: MHD but magnetic field arrays not found in Phantom dump file'
    endif
    if (maxBevol==4 .and. .not.got_Bevol(4)) then
       write(*,*) 'WARNING! div B cleaning field (Psi) not found in Phantom dump file: assuming psi=0'
       Bevol(maxBevol,i1:i2) = 0.
    endif
 endif

end subroutine check_arrays

!--------------------------------------------------------------------
!+
!  utility to extract header variables to phantom
!+
!-------------------------------------------------------------------
subroutine unfill_header(hdr,phantomdump,got_tags,nparttot, &
                         nblocks,npart,npartoftype, &
                         tfile,hfactfile,alphafile,iprint,id,nprocs,ierr)
 use dim,   only:maxp
 use io,    only:master ! check this
 use eos,   only:isink
 use part,  only:maxtypes,igas,idust
 use units, only:udist,umass,utime,set_units_extra,set_units
 use dump_utils, only:extract,dump_h
 type(dump_h), intent(in) :: hdr
 logical,      intent(in) :: phantomdump,got_tags
 integer(kind=8), intent(out) :: nparttot
 integer,         intent(out) :: nblocks,npart,npartoftype(maxtypes)
 real,            intent(out) :: tfile,hfactfile,alphafile
 integer,         intent(in)  :: iprint,id,nprocs
 integer,         intent(out) :: ierr
 integer               :: nparttoti,npartoftypetoti(maxtypes),ntypesinfile
 integer               :: ierr1,ierrs(3)
 integer(kind=8)       :: npartoftypetot(maxtypes),ntypesinfile8

 ierr = 0
 nparttot = 0
 npartoftypetot(:) = 0
 npart = 0
 npartoftype(:) = 0
 isink = 0
 call extract('ntypes',ntypesinfile,hdr,ierr1)
 if (ierr1 /= 0 .or. ntypesinfile < 1) then
    if (phantomdump .and. got_tags) then
       ierr = 4
       return
    else
       ntypesinfile = 5
    endif
 endif

 ! extract quantities from integer header
 call extract('nparttot',nparttoti,hdr,ierr1)
 if (ierr1 /= 0) then
    ierr = 5
    return
 endif
 if (ntypesinfile > maxtypes) then
    write(*,*) 'WARNING: number of particle types in file exceeds array limits'
    ntypesinfile = maxtypes
 endif
 call extract('npartoftype',npartoftypetoti(1:ntypesinfile),hdr,ierr1)
 if (ierr1 /= 0) then
    npartoftype(1) = nparttoti  ! assume only gas particles
 endif
 call extract('nblocks',nblocks,hdr,ierr1,default=1)
 if (ierr1 /= 0) write(*,*) 'number of MPI blocks not read: assuming 1'

 nparttot = int(nparttoti,kind=8)
 npartoftypetot = int(npartoftypetoti,kind=8)
 if (nblocks==1) then
    npartoftype(1:ntypesinfile) = int(npartoftypetot(1:ntypesinfile))
    if (npartoftype(idust) > 0) write(*,*) 'n(gas) = ',npartoftype(igas),' n(dust) = ',npartoftype(idust)
 endif
 call extract('isink',isink,hdr,ierr1)

!--non-MPI dumps
 if (nprocs==1) then
    if (nparttoti > maxp) then
       write (*,*) 'ERROR in readdump: number of particles exceeds MAXP: recompile with MAXP=',nparttoti
       ierr = 4
       return
    elseif (nparttoti > huge(npart)) then
       write (*,*) 'ERROR in readdump: number of particles exceeds 32 bit limit, must use int(kind=8)''s ',nparttoti
       ierr = 4
       return
    endif
 endif
 if (nblocks==1) then
    npart = int(nparttoti)
    nparttot = npart
    if (id==master) write (iprint,*) 'npart = ',npart
 endif
 if (got_tags) then
    call extract('ntypes',ntypesinfile8,hdr,ierr1)
    ntypesinfile = int(ntypesinfile8)
 elseif (ntypesinfile < 1) then
    ntypesinfile = 5
 endif
 call extract('nparttot',nparttot,hdr,ierr1)
 if (nblocks > 1) then
    call extract('npartoftype',npartoftype(1:ntypesinfile),hdr,ierr1)
 endif
 if (id==master) write(*,*) 'npart(total) = ',nparttot

!--default real
 call unfill_rheader(hdr,phantomdump,ntypesinfile,&
                     tfile,hfactfile,alphafile,iprint,ierr)
 if (ierr /= 0) return

 if (id==master) write(iprint,*) 'time = ',tfile

 call extract('udist',udist,hdr,ierrs(1))
 call extract('umass',umass,hdr,ierrs(2))
 call extract('utime',utime,hdr,ierrs(3))
 if (all(ierrs(1:3)==0)) then
    call set_units_extra()
 else
    write(iprint,*) 'ERROR reading units from dump file, assuming default'
    call set_units()  ! use default units
 endif

end subroutine unfill_header

!--------------------------------------------------------------------
!+
!  subroutine to fill the real header with various things
!+
!-------------------------------------------------------------------
subroutine fill_header(sphNGdump,t,nparttot,npartoftypetot,nblocks,nptmass,hdr,ierr)
 use eos,            only:polyk,gamma,polyk2,qfacdisc,isink
 use options,        only:tolh,alpha,alphau,alphaB,iexternalforce,ieos
 use part,           only:massoftype,hfact,Bextx,Bexty,Bextz
 use initial_params, only:get_conserv,etot_in,angtot_in,totmom_in,mdust_in
 use setup_params,   only:rhozero
 use timestep,       only:dtmax,C_cour,C_force
 use externalforces, only:write_headeropts_extern
 use boundary,       only:xmin,xmax,ymin,ymax,zmin,zmax
 use dump_utils,     only:reset_header,add_to_rheader,add_to_header,add_to_iheader,num_in_header
 use dust,           only:graindens,grainsize,smincgs,smaxcgs,sindex
 use dim,            only:use_dust,maxtypes,ndustfluids,ndusttypes
 use units,          only:udist,umass,utime,unit_Bfield
 logical,         intent(in)    :: sphNGdump
 real,            intent(in)    :: t
 integer(kind=8), intent(in)    :: nparttot,npartoftypetot(:)
 integer,         intent(in)    :: nblocks,nptmass
 type(dump_h),    intent(inout) :: hdr
 integer,         intent(out)   :: ierr
 integer :: number

 ierr = 0
 ! default int
 call add_to_iheader(int(nparttot),'nparttot',hdr,ierr)
 call add_to_iheader(maxtypes,'ntypes',hdr,ierr)
 call add_to_iheader(int(npartoftypetot(1:maxtypes)),'npartoftype',hdr,ierr)
 call add_to_iheader(nblocks,'nblocks',hdr,ierr)
 call add_to_iheader(isink,'isink',hdr,ierr)
 call add_to_iheader(nptmass,'nptmass',hdr,ierr)
 call add_to_iheader(ndustfluids,'ndustfluids',hdr,ierr)
 if (multidustdump) call add_to_iheader(ndusttypes,'ndusttypes',hdr,ierr)

 ! int*8
 call add_to_header(nparttot,'nparttot',hdr,ierr)
 call add_to_header(int(maxtypes,kind=8),'ntypes',hdr,ierr)
 call add_to_header(npartoftypetot(1:maxtypes),'npartoftype',hdr,ierr)

 ! int*4
 call add_to_header(iexternalforce,'iexternalforce',hdr,ierr)
 call add_to_header(ieos,'ieos',hdr,ierr)

 ! default real variables
 call add_to_rheader(t,'time',hdr,ierr)
 call add_to_rheader(dtmax,'dtmax',hdr,ierr)
 call add_to_rheader(gamma,'gamma',hdr,ierr)
 call add_to_rheader(rhozero,'rhozero',hdr,ierr)
 call add_to_rheader(1.5*polyk,'RK2',hdr,ierr)
 if (sphNGdump) then ! number = 23
    call add_to_rheader(0.,'escaptot',hdr,ierr)
    call add_to_rheader(0.,'tkin',hdr,ierr)
    call add_to_rheader(0.,'tgrav',hdr,ierr)
    call add_to_rheader(0.,'tterm',hdr,ierr)
    call add_to_rheader(0.,'anglostx',hdr,ierr)
    call add_to_rheader(0.,'anglosty',hdr,ierr)
    call add_to_rheader(0.,'anglostz',hdr,ierr)
    call add_to_rheader(0.,'specang',hdr,ierr)
    call add_to_rheader(0.,'ptmassin',hdr,ierr)
    call add_to_rheader(0.,'tmag',hdr,ierr)
    call add_to_rheader(Bextx,'Bextx',hdr,ierr)
    call add_to_rheader(Bexty,'Bexty',hdr,ierr)
    call add_to_rheader(Bextz,'Bextz',hdr,ierr)
    call add_to_rheader(0.,'hzero',hdr,ierr)
    call add_to_rheader(1.5*polyk2,'uzero_n2',hdr,ierr)
    call add_to_rheader(0.,'hmass',hdr,ierr)
    call add_to_rheader(0.,'gapfac',hdr,ierr)
    call add_to_rheader(0.,'pmassinitial',hdr,ierr)
 else ! number = 49
    call add_to_rheader(hfact,'hfact',hdr,ierr)
    call add_to_rheader(tolh,'tolh',hdr,ierr)
    call add_to_rheader(C_cour,'C_cour',hdr,ierr)
    call add_to_rheader(C_force,'C_force',hdr,ierr)
    call add_to_rheader(alpha,'alpha',hdr,ierr)
    call add_to_rheader(alphau,'alphau',hdr,ierr)
    call add_to_rheader(alphaB,'alphaB',hdr,ierr)
    call add_to_rheader(polyk2,'polyk2',hdr,ierr)
    call add_to_rheader(qfacdisc,'qfacdisc',hdr,ierr)
    call add_to_rheader(massoftype,'massoftype',hdr,ierr) ! array
    call add_to_rheader(Bextx,'Bextx',hdr,ierr)
    call add_to_rheader(Bexty,'Bexty',hdr,ierr)
    call add_to_rheader(Bextz,'Bextz',hdr,ierr)
    call add_to_rheader(0.,'dum',hdr,ierr)
    if (iexternalforce /= 0) call write_headeropts_extern(iexternalforce,hdr,t,ierr)
    call add_to_rheader(xmin,'xmin',hdr,ierr)
    call add_to_rheader(xmax,'xmax',hdr,ierr)
    call add_to_rheader(ymin,'ymin',hdr,ierr)
    call add_to_rheader(ymax,'ymax',hdr,ierr)
    call add_to_rheader(zmin,'zmin',hdr,ierr)
    call add_to_rheader(zmax,'zmax',hdr,ierr)
    call add_to_rheader(get_conserv,'get_conserv',hdr,ierr)
    call add_to_rheader(etot_in,'etot_in',hdr,ierr)
    call add_to_rheader(angtot_in,'angtot_in',hdr,ierr)
    call add_to_rheader(totmom_in,'totmom_in',hdr,ierr)
    call add_to_rheader(mdust_in,'mdust_in',hdr,ierr)
    if (use_dust) then
       write(*,*) 'writing grain properties to header'
       if (multidustdump) then
          !--grainsize needs to be reconstructed from these three quantities
          call add_to_rheader(smincgs,'smincgs',hdr,ierr)
          call add_to_rheader(smaxcgs,'smaxcgs',hdr,ierr)
          call add_to_rheader(sindex,'sindex',hdr,ierr)
       else
          call add_to_rheader(grainsize,'grainsize',hdr,ierr)
       endif
       call add_to_rheader(graindens,'graindens',hdr,ierr)
    endif
 endif

 ! real*8
 call add_to_header(udist,'udist',hdr,ierr)
 call add_to_header(umass,'umass',hdr,ierr)
 call add_to_header(utime,'utime',hdr,ierr)
 call add_to_header(unit_Bfield,'umagfd',hdr,ierr)

 if (ierr /= 0) write(*,*) ' ERROR: arrays too small writing rheader'

 number = num_in_header(hdr%realtags)
 if (number >= maxphead) then
    write(*,*) 'error: header arrays too small for number of items in header: will be truncated'
 endif

end subroutine fill_header

!--------------------------------------------------------------------
!+
!  subroutine to set runtime parameters having read the real header
!+
!-------------------------------------------------------------------
subroutine unfill_rheader(hdr,phantomdump,ntypesinfile,&
                          tfile,hfactfile,alphafile,iprint,ierr)
 use io,            only:id,master
 use dim,           only:maxp,maxvxyzu,ndusttypes,use_dustfrac
 use eos,           only:polyk,gamma,polyk2,qfacdisc,extract_eos_from_hdr
 use options,       only:ieos,tolh,alpha,alphau,alphaB,iexternalforce
 use part,          only:massoftype,hfact,Bextx,Bexty,Bextz,mhd,periodic,maxtypes
 use initial_params,only:get_conserv,etot_in,angtot_in,totmom_in,mdust_in
 use setup_params,  only:rhozero
 use timestep,      only:dtmax,C_cour,C_force
 use externalforces,only:read_headeropts_extern
 use boundary,      only:xmin,xmax,ymin,ymax,zmin,zmax,set_boundary
 use dump_utils,    only:extract
 use dust,          only:smincgs,smaxcgs,sindex
 use prompting,     only:prompt
 type(dump_h), intent(in) :: hdr
 logical,      intent(in) :: phantomdump
 integer,      intent(in) :: iprint,ntypesinfile
 real,    intent(out) :: tfile,hfactfile,alphafile
 integer, intent(out) :: ierr
 integer, parameter :: lu = 173
 integer :: ierrs(10),iextern_in_file
 real    :: rk2,xmini,xmaxi,ymini,ymaxi,zmini,zmaxi,dtmaxi
 real    :: alphaufile,alphaBfile,C_courfile,C_forcefile,tolhfile
 real    :: smin,smax,sind
 logical :: iexist

 ierr  = 0
 call extract('time',tfile,hdr,ierr)
 if (ierr/=0)  call extract('gt',tfile,hdr,ierr)  ! this is sphNG's label for time
 call extract('dtmax',dtmaxi,hdr,ierr)
 call checkparam(dtmaxi,dtmax,'dtmax')

 call extract('gamma',gamma,hdr,ierr)
 call extract('rhozero',rhozero,hdr,ierr)
 call extract('RK2',rk2,hdr,ierr)
 polyk = 2./3.*rk2
 if (maxvxyzu >= 4) then
    if (id==master) write(iprint,*) 'adiabatic eos: gamma = ',gamma
 else
    write(iprint,*) 'setting isothermal sound speed^2 (polyk) = ',polyk,' gamma = ',gamma
    if (polyk <= tiny(polyk)) then
       write(iprint,*) 'WARNING! sound speed zero in dump!, polyk = ',polyk
    endif
 endif

 Bextx = 0.
 Bexty = 0.
 Bextz = 0.
 if (phantomdump) then
    call extract('hfact',hfactfile,hdr,ierr)
    call extract('tolh',tolhfile,hdr,ierr)
    call extract('C_cour',C_courfile,hdr,ierr)
    call extract('C_force',C_forcefile,hdr,ierr)
    call checkparam(hfactfile,hfact,'hfact')
    call checkparam(tolhfile,tolh,'tolh')
    call checkparam(C_courfile,C_cour,'C_cour')
    call checkparam(C_forcefile,C_force,'C_force')

    call extract('alpha',alphafile,hdr,ierr)
    call checkparam(alphafile,alpha,'alpha')
    if (maxvxyzu >= 4) then
       call extract('alphau',alphaufile,hdr,ierr)
       call checkparam(alphaufile,alphau,'alphau')
    else
       alphaufile = 0.
    endif
    if (mhd) then
       call extract('alphaB',alphaBfile,hdr,ierr)
       call checkparam(alphaBfile,alphaB,'alphaB')
    endif
    call extract('polyk2',polyk2,hdr,ierr)
    call extract('qfacdisc',qfacdisc,hdr,ierr)
    if (extract_eos_from_hdr) call extract('ieos',ieos,hdr,ierr)
    if (ieos==3) then
       if (qfacdisc <= tiny(qfacdisc)) then
          write(iprint,*) 'ERROR: qfacdisc <= 0'
          ierr = 2
       else
          write(iprint,*) 'qfacdisc = ',qfacdisc
       endif
    endif
    call extract('massoftype',massoftype(1:ntypesinfile),hdr,ierr)
    if (ierr /= 0) then
       write(*,*) '*** ERROR reading massoftype from dump header ***'
       ierr = 4
    endif
    call extract('iexternalforce',iextern_in_file,hdr,ierrs(1))
    if (iexternalforce /= 0) then
       call read_headeropts_extern(iexternalforce,hdr,ierrs(1))
       if (ierrs(1) /= 0) ierr = 5
    elseif (iextern_in_file /= 0) then
       call read_headeropts_extern(iextern_in_file,hdr,ierrs(1))
       if (ierrs(1) /= 0) ierr = 5
    endif
 else
    massoftype(1) = 0.
    polyk2 = 0.
    hfactfile = 0.
 endif

 if (periodic) then
    call extract('xmin',xmini,hdr,ierrs(1))
    call extract('xmax',xmaxi,hdr,ierrs(2))
    call extract('ymin',ymini,hdr,ierrs(3))
    call extract('ymax',ymaxi,hdr,ierrs(4))
    call extract('zmin',zmini,hdr,ierrs(5))
    call extract('zmax',zmaxi,hdr,ierrs(6))
    if (any(ierrs(1:6) /= 0)) then
       write(*,"(2(/,a))") ' ERROR: dump does not contain boundary positions', &
                           '        but we are using periodic boundaries'
       inquire(file='bound.tmp',exist=iexist)
       if (iexist) then
          open(unit=lu,file='bound.tmp')
          read(lu,*) xmini,xmaxi,ymini,ymaxi,zmini,zmaxi
          close(lu)
          call set_boundary(xmini,xmaxi,ymini,ymaxi,zmini,zmaxi)
          write(*,"(a,6(es10.3,1x))") ' READ from bound.tmp ',xmin,xmax,ymin,ymax,zmin,zmax
       else
          write(*,"(3(/,a),/,/,a)") ' To silence this error and restart from an older dump file ', &
                           ' create an ascii file called "bound.tmp" in the current directory', &
                           ' with xmin,xmax,ymin,ymax,zmin & zmax in it, e.g.: ', &
                           ' 0. 1. 0. 1. 0. 1.'
          ierr = 5  ! spit fatal error
       endif
    else
       call set_boundary(xmini,xmaxi,ymini,ymaxi,zmini,zmaxi)
    endif
 endif

 if (mhd) then
    call extract('Bextx',Bextx,hdr,ierrs(1))
    call extract('Bexty',Bexty,hdr,ierrs(2))
    call extract('Bextz',Bextz,hdr,ierrs(3))
    if (any(ierrs(1:3) /= 0)) then
       write(*,*) 'ERROR reading external field (setting to zero)'
    else
       write(*,*) 'External field found, Bext = ',Bextx,Bexty,Bextz
    endif
 endif

 ! values to track that conserved values remain conserved
 call extract('get_conserv',get_conserv,hdr,ierrs(1))
 call extract('etot_in',  etot_in,  hdr,ierrs(2))
 call extract('angtot_in',angtot_in,hdr,ierrs(3))
 call extract('totmom_in',totmom_in,hdr,ierrs(4))
 call extract('mdust_in', mdust_in, hdr,ierrs(5))
 if (any(ierrs(1:5) /= 0)) then
    write(*,*) 'ERROR reading values to verify conservation laws.  Resetting initial values.'
    get_conserv = 1.0
 endif

 if (abs(gamma-1.) > tiny(gamma) .and. maxvxyzu < 4) then
    write(*,*) 'WARNING! compiled for isothermal equation of state but gamma /= 1, gamma=',gamma
 endif

 !--pull grain-size distribution values to preserve grain properties
 if (use_dustfrac .and. ndusttypes>1 .and. multidustdump) then
    call extract('smincgs',smin,hdr,ierrs(1))
    call extract('smaxcgs',smax,hdr,ierrs(2))
    call extract('sindex' ,sind,hdr,ierrs(3))
    if (any(ierrs(1:3) /= 0)) then
       if (ierrs(1) /= 0) call prompt('Enter the value for smincgs',smincgs,1.e-6,9.999)
       if (ierrs(2) /= 0) call prompt('Enter the value for smaxcgs',smaxcgs,smincgs,10.)
       if (ierrs(3) /= 0) call prompt('Enter the value for sindex' ,sindex ,0.,10.)
    else
       smincgs = smin
       smaxcgs = smax
       sindex  = sind
    endif
    write(*,*) 'Grain-size distribution properties, [smin,smax,sindex] = ', &
               smincgs,smaxcgs,sindex
 endif

 return
end subroutine unfill_rheader

!-----------------------------------------------------------------
!+
!  if tags not read, give expected order of variables in header
!  this is for backwards compatibility with old (untagged) format
!+
!-----------------------------------------------------------------
subroutine fake_header_tags(hdr,phantomdump,mhd,maxtypes)
 type(dump_h), intent(inout) :: hdr
 logical,      intent(in)    :: phantomdump,mhd
 integer,      intent(in)    :: maxtypes
 character(len=lentag) :: tagarr(49)
 integer :: nread,n

 ! default int
 tagarr(1) = 'nparttot'
 tagarr(2:6) =  'npartoftype'
 tagarr(7) = 'nblocks'
 tagarr(8) = 'isink'
 if (allocated(hdr%inttags)) then
    n = min(size(hdr%inttags),8)
    hdr%inttags(1:n) = tagarr(1:n)
 endif

 ! int*8
 tagarr(1) = 'nparttot'
 tagarr(2:1+maxtypes) = 'npartoftype'
 if (allocated(hdr%int8tags)) then
    n = min(size(hdr%int8tags),1+maxtypes)
    hdr%int8tags(1:n) = tagarr(1:n)
 endif

 ! default real
 nread = hdr%nums(i_real)
 tagarr = ''
 if (nread > 5) then
    tagarr(1:5) = (/'time   ','dtmax  ','gamma  ','rhozero','RK2    '/)
 endif
 if (phantomdump) then
    if (nread >= 14) then
       tagarr(6:14) = (/'hfact   ','tolh    ','C_cour  ','C_force ', &
                       'alpha   ','alphau  ','alphaB  ','polyk2  ','qfacdisc'/)
    endif
    if (nread >= 19) tagarr(15:19) = 'massoftype'
    if (mhd .and. nread >= 22) tagarr(20:22) = (/'Bextx','Bexty','Bextz'/)

    ! 20 quantities related to external binary potential
    if (nread >= 24) then
       tagarr(24:40) = (/'x1 ','y1 ','z1 ','m1 ','h1 ','x2 ','y2 ','z2 ','m2 ', &
                        'h2 ','vx1','vy1','vz1','vx2','vy2','vz2','a0 '/)
       tagarr(41:43) = (/'direction    ','accretedmass1','accretedmass2'/)
    endif

    if (nread >= 49) tagarr(44:49) = (/'xmin','xmax','ymin','ymax','zmin','zmax'/)
 else
    if (mhd .and. nread >= 18) tagarr(16:18) = (/'Bextx','Bexty','Bextz'/)
 endif
 if (allocated(hdr%realtags)) then
    n = min(size(hdr%realtags),nread)
    hdr%realtags(1:n) = tagarr(1:n)
 endif

 ! real*8
 tagarr(1:3) = (/'udist','umass','utime'/)
 if (allocated(hdr%real8tags)) then
    n = min(size(hdr%real8tags),3)
    hdr%real8tags(1:n) = tagarr(1:n)
 endif

end subroutine fake_header_tags

!-----------------------------------------------------------------
!+
!  if tags not read, give expected order of variables in header
!  this is for backwards compatibility with old (untagged) format
!+
!-----------------------------------------------------------------
subroutine fake_array_tags(iblock,ikind,tags,phantomdump)
 use dim, only:maxalpha,maxp,maxvxyzu,h2chemistry
 integer, intent(in) :: iblock,ikind
 logical, intent(in) :: phantomdump
 character(len=lentag), intent(out) :: tags(:)
 integer :: ilen

 tags = ''
 select case(iblock)
 case(1) ! hydro arrays
    select case(ikind)
    case(i_int1)
       tags = (/'itype'/)
    case(i_real)
       if (phantomdump) then
          ilen = 6
          tags(1:ilen) = (/'x ','y ','z ','vx','vy','vz'/)
       else
          ilen = 8
          tags(1:ilen) = (/'x ','y ','z ','m ','h ','vx','vy','vz'/)
       endif
       if (maxvxyzu >= 4) then
          ilen = ilen + 1
          tags(ilen) = 'u'
       endif
       if (h2chemistry) then
          tags(ilen+1:ilen+5) = (/'h2ratio','abHIq  ','abhpq  ','abeq   ','abco   '/)
          ilen = ilen + 5
       endif
    case(i_real4)
       ilen = 1
       tags(ilen) = 'h'
       ilen = ilen + 1
       tags(ilen) = 'alpha'
    end select
 case(2) ! sink particle arrays
    if (ikind==i_real) then
       tags(1:4) = (/'x','y','z','m'/)
       tags(5:9) = (/'hsoft    ','maccreted','spinx    ','spiny    ','spinz    '/)
       tags(10:12) = (/'vx','vy','vz'/)
    endif
 case(4) ! MHD arrays
    if (ikind==i_real4) then
       tags = (/'Bx','By','Bz'/)
    endif
 end select

end subroutine fake_array_tags

!--------------------------------------------------------------------
!+
!  subroutine to write output to full dump file
!  in GADGET format
!+
!-------------------------------------------------------------------
subroutine write_gadgetdump(dumpfile,t,xyzh,particlemass,vxyzu,rho,utherm,npart)
 use io,       only:iprint,idump,real4
#ifdef PERIODIC
 use boundary, only:dxbound
#endif
 real,             intent(in) :: t,particlemass,utherm
 character(len=*), intent(in) :: dumpfile
 integer,          intent(in) :: npart
 real,             intent(in) :: xyzh(:,:),vxyzu(:,:)
 real,             intent(in) :: rho(:)

 integer(kind=4) :: particleid(size(rho))
 integer :: npartoftype(6),nall(6),ncrap(6)
 real(kind=8) :: massoftype(6)
 real(kind=8)                          :: time,boxsize
 real(kind=8), parameter               :: dumz = 0.d0
 real(kind=4) :: unused(15)
 integer, parameter :: iflagsfr = 0, iflagfeedback = 0, iflagcool = 0
 integer, parameter :: nfiles = 1
 integer            :: ierr,i,j
!
!--open dumpfile
!
 write(iprint,"(/,/,'-------->   TIME = ',f12.4,"// &
              "': full dump written to file ',a,'   <--------',/)")  t,trim(dumpfile)

 write(iprint,*) 'writing to unit ',idump
 open(unit=idump,file=dumpfile,status='replace',form='unformatted',iostat=ierr)
 if (ierr /= 0) then
    write(iprint,*) 'error: can''t create new dumpfile ',trim(dumpfile)
    stop
 endif

 npartoftype(:) = 0
 npartoftype(1) = npart
 nall(:)  = npartoftype(:)
 ncrap(:) = 0
 time     = t
#ifdef PERIODIC
 boxsize = dxbound
#else
 boxsize = 0.
#endif

 massoftype(:) = 0.
 massoftype(1) = particlemass
 unused(:) = 0

 do i=1,npart
    particleid(i) = i
 enddo
 write(idump,iostat=ierr) npartoftype(1:6),massoftype(1:6),time,dumz, &
                          iflagsfr,iflagfeedback,nall(1:6),iflagcool,nfiles,boxsize, &
                          dumz,dumz,dumz,iflagsfr,iflagsfr,ncrap(1:6),iflagsfr,unused(:)

 write(idump,iostat=ierr) ((real4(xyzh(j,i)),j=1,3),i=1,npart)
 if (ierr /= 0) then
    print*,' error writing positions'
    return
 endif
 write(idump,iostat=ierr) ((real4(vxyzu(j,i)),j=1,3),i=1,npart)
 if (ierr /= 0) then
    print*,' error writing velocities'
    return
 endif
 write(idump,iostat=ierr) (particleid(i),i=1,npart)
 if (ierr /= 0) then
    print*,' error writing particle ID'
    return
 endif
 if (size(vxyzu(:,1)) >= 4) then
    write(idump,iostat=ierr) (real4(vxyzu(4,i)),i=1,npart)
 else
    write(idump,iostat=ierr) (real4(utherm),i=1,npart)
 endif
 if (ierr /= 0) then
    print*,' error writing utherm'
    return
 endif
 write(idump,iostat=ierr) (real4(rho(i)),i=1,npart)
 if (ierr /= 0) then
    print*,' error writing rho'
    return
 endif
 write(idump,iostat=ierr) (real4(xyzh(4,i)),i=1,npart)
 if (ierr /= 0) then
    print*,' error writing h'
    return
 endif
 print*,' finished writing file -- OK'

 return
end subroutine write_gadgetdump

subroutine count_particle_types(npartoftype)
 use part, only:iphase,iamtype,npart
 integer, intent(out) :: npartoftype(:)
 integer :: i, itype

 npartoftype(:) = 0
 do i = 1, npart
    itype = iamtype(iphase(i))
    npartoftype(itype) = npartoftype(itype) + 1
 enddo
end subroutine count_particle_types

end module readwrite_dumps<|MERGE_RESOLUTION|>--- conflicted
+++ resolved
@@ -293,26 +293,17 @@
 !+
 !-------------------------------------------------------------------
 subroutine write_fulldump(t,dumpfile,ntotal,iorder,sphNG)
-<<<<<<< HEAD
- use dim,   only:maxp,maxvxyzu,maxalpha,ndivcurlv,ndivcurlB,maxgrav,gravity,use_dust,use_dustfrac,&
+ use dim,   only:maxp,maxvxyzu,maxalpha,ndivcurlv,ndivcurlB,maxgrav,gravity,use_dust,&
                  lightcurve,maxlum,ndusttypes
-=======
- use dim,   only:maxp,maxvxyzu,maxalpha,ndivcurlv,ndivcurlB,maxgrav,gravity,use_dust,&
-                 lightcurve,maxlum
->>>>>>> 3d5c8013
  use eos,   only:utherm,ieos,equationofstate,done_init_eos,init_eos
  use io,    only:idump,iprint,real4,id,master,error,warning,nprocs
  use part,  only:xyzh,xyzh_label,vxyzu,vxyzu_label,Bevol,Bevol_label,npart,npartoftype,maxtypes, &
                  alphaind,rhoh,divBsymm,maxphase,iphase,iamtype_int1,iamtype_int11, &
                  nptmass,nsinkproperties,xyzmh_ptmass,xyzmh_ptmass_label,vxyz_ptmass,vxyz_ptmass_label,&
                  maxptmass,get_pmass,h2chemistry,nabundances,abundance,abundance_label,mhd,maxvecp,maxBevol,&
-<<<<<<< HEAD
-                 divcurlv,divcurlv_label,divcurlB,divcurlB_label,poten,dustfrac,tstop,deltav,deltav_label,&
+                 divcurlv,divcurlv_label,divcurlB,divcurlB_label,poten,dustfrac,deltav,deltav_label,tstop,&
                  dustfrac_label,tstop_label
-=======
-                 divcurlv,divcurlv_label,divcurlB,divcurlB_label,poten,dustfrac,deltav,deltav_label,tstop
  use options,    only:use_dustfrac
->>>>>>> 3d5c8013
  use dump_utils, only:tag,open_dumpfile_w,allocate_header,&
                  free_header,write_header,write_array,write_block_header
  use mpiutils,   only:reduce_mpi,reduceall_mpi
@@ -1129,19 +1120,11 @@
                                massoftype,nptmass,nsinkproperties,phantomdump,tagged,singleprec,&
                                tfile,alphafile,idisk1,iprint,ierr)
  use dump_utils, only:read_array,match_tag
-<<<<<<< HEAD
- use dim,        only:use_dust,use_dustfrac,h2chemistry,maxalpha,maxp,gravity,maxgrav,maxvxyzu,&
-                      maxBevol,ndusttypes
+ use dim,        only:use_dust,h2chemistry,maxalpha,maxp,gravity,maxgrav,maxvxyzu,maxBevol,ndusttypes
  use part,       only:xyzh,xyzh_label,vxyzu,vxyzu_label,dustfrac,abundance,abundance_label,alphaind,poten, &
                       xyzmh_ptmass,xyzmh_ptmass_label,vxyz_ptmass,vxyz_ptmass_label,Bevol,Bevol_label,nabundances,&
-                      iphase,dustfrac_label
-=======
- use dim,        only:use_dust,h2chemistry,maxalpha,maxp,gravity,maxgrav,maxvxyzu,maxBevol
- use part,       only:xyzh,xyzh_label,vxyzu,vxyzu_label,dustfrac,abundance,abundance_label,alphaind,poten, &
-                      xyzmh_ptmass,xyzmh_ptmass_label,vxyz_ptmass,vxyz_ptmass_label,Bevol,Bevol_label,nabundances,&
-                      iphase,idust
+                      iphase,idust,dustfrac_label
  use options,    only:use_dustfrac
->>>>>>> 3d5c8013
 #ifdef IND_TIMESTEPS
  use part,       only:dt_in
 #endif
@@ -1155,7 +1138,7 @@
  logical               :: got_iphase,got_xyzh(4),got_vxyzu(4),got_abund(nabundances),got_alpha,got_poten
  logical               :: got_sink_data(nsinkproperties),got_sink_vels(3),got_Bevol(maxBevol)
  character(len=lentag) :: tag,tagarr(64)
- integer :: k,i,iarr,ik,idust
+ integer :: k,i,iarr,ik,dusti
 !
 !--read array type 1 arrays
 !
@@ -1170,12 +1153,11 @@
  got_sink_vels = .false.
  got_Bevol     = .false.
 
-<<<<<<< HEAD
- idust = 0
-=======
  !--set dust method
- if (use_dust .and. (npartoftype(idust)==0)) use_dustfrac = .true.
->>>>>>> 3d5c8013
+ if (use_dust .and. ((npartoftype(idust) == 0) .or. (ndusttypes > 1))) then
+    use_dustfrac = .true.
+ endif
+ dusti = 0
 
  over_arraylengths: do iarr=1,narraylengths
 
@@ -1197,8 +1179,8 @@
              call read_array(xyzh, xyzh_label, got_xyzh, ik,i1,i2,noffset,idisk1,tag,match,ierr)
              call read_array(vxyzu,vxyzu_label,got_vxyzu,ik,i1,i2,noffset,idisk1,tag,match,ierr)
              if (use_dustfrac) then
-                if (tag == dustfrac_label(idust+1)) idust = idust + 1
-                call read_array(dustfrac(idust,:),dustfrac_label(idust),got_dustfrac(idust),ik,i1,i2,noffset,idisk1,tag,match,ierr)
+                if (tag == dustfrac_label(dusti+1)) dusti = dusti + 1
+                call read_array(dustfrac(dusti,:),dustfrac_label(dusti),got_dustfrac(dusti),ik,i1,i2,noffset,idisk1,tag,match,ierr)
              endif
              if (h2chemistry) then
                 call read_array(abundance,abundance_label,got_abund,ik,i1,i2,noffset,idisk1,tag,match,ierr)
@@ -1744,9 +1726,9 @@
 subroutine unfill_rheader(hdr,phantomdump,ntypesinfile,&
                           tfile,hfactfile,alphafile,iprint,ierr)
  use io,            only:id,master
- use dim,           only:maxp,maxvxyzu,ndusttypes,use_dustfrac
+ use dim,           only:maxp,maxvxyzu,ndusttypes
  use eos,           only:polyk,gamma,polyk2,qfacdisc,extract_eos_from_hdr
- use options,       only:ieos,tolh,alpha,alphau,alphaB,iexternalforce
+ use options,       only:ieos,tolh,alpha,alphau,alphaB,iexternalforce,use_dustfrac
  use part,          only:massoftype,hfact,Bextx,Bexty,Bextz,mhd,periodic,maxtypes
  use initial_params,only:get_conserv,etot_in,angtot_in,totmom_in,mdust_in
  use setup_params,  only:rhozero

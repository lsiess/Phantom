--- conflicted
+++ resolved
@@ -36,11 +36,7 @@
 contains
 
 subroutine test_derivs(ntests,npass,string)
-<<<<<<< HEAD
- use dim,      only:maxp,maxvxyzu,maxalpha,maxstrain,ndivcurlv,use_dustfrac,nalpha,use_dust,ndusttypes
-=======
- use dim,      only:maxp,maxvxyzu,maxalpha,maxstrain,ndivcurlv,nalpha,use_dust
->>>>>>> 3d5c8013
+ use dim,      only:maxp,maxvxyzu,maxalpha,maxstrain,ndivcurlv,nalpha,use_dust,ndusttypes
  use boundary, only:dxbound,dybound,dzbound,xmin,xmax,ymin,ymax,zmin,zmax
  use eos,      only:polyk,gamma,use_entropy
  use io,       only:iprint,id,master,fatal,iverbose,nprocs

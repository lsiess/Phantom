--- conflicted
+++ resolved
@@ -376,11 +376,7 @@
     endif
  enddo
  findminimum = location            ! return the position
-<<<<<<< HEAD
-end function  findminimum
-=======
 end function FindMinimum
->>>>>>> 6d70ff06
 
 ! --------------------------------------------------------------------
 ! subroutine  Sort():
@@ -399,11 +395,7 @@
     location = findminimum(x, i, longitud)  ! find min from this to last
     call swap(x(i), x(location))  ! swap this and the minimum
  enddo
-<<<<<<< HEAD
-end subroutine  Sort
-=======
 end subroutine Sort
->>>>>>> 6d70ff06
 
 
 !----------------------------------------------------------------

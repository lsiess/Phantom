!--------------------------------------------------------------------------!
! The Phantom Smoothed Particle Hydrodynamics code, by Daniel Price et al. !
! Copyright (c) 2007-2021 The Authors (see AUTHORS)                        !
! See LICENCE file for usage and distribution conditions                   !
! http://phantomsph.bitbucket.io/                                          !
!--------------------------------------------------------------------------!
module moddump
!
! None
!
! :References: None
!
! :Owner: David Liptai
!
! :Runtime parameters:
!   - beta  : *penetration factor*
<<<<<<< HEAD
!   - ecc   : *starting eccentricity*
=======
!   - ecc   : *eccentricity (1 for parabolic)*
>>>>>>> b3341aca
!   - mh    : *mass of black hole (code units)*
!   - ms    : *mass of star       (code units)*
!   - phi   : *stellar rotation with respect to y-axis (in degrees)*
!   - r0    : *starting distance  (code units)*
!   - rs    : *radius of star     (code units)*
!   - theta : *stellar rotation with respect to x-axis (in degrees)*
!
! :Dependencies: centreofmass, dim, externalforces, infile_utils, io,
!   options, physcon, prompting, units
!
 implicit none

 real :: beta,   &  ! penetration factor
         mh,     &  ! BH mass
         ms,     &  ! stellar mass
         rs,     &  ! stellar radius
         theta,  &  ! stellar tilting along x
         phi,    &  ! stellar tilting along y
         r0,     &  ! starting distance
         ecc        ! eccentricity

contains

subroutine modify_dump(npart,npartoftype,massoftype,xyzh,vxyzu)
 use centreofmass
 use externalforces, only:mass1
 use externalforces, only:accradius1
 use options,        only:iexternalforce,damp
 use dim,            only:gr
 use prompting,      only:prompt
 use physcon,        only:pi,solarm,solarr
 use units,          only:umass,udist,get_c_code
 integer,  intent(inout) :: npart
 integer,  intent(inout) :: npartoftype(:)
 real,     intent(inout) :: massoftype(:)
 real,     intent(inout) :: xyzh(:,:),vxyzu(:,:)
 character(len=120)      :: filename
 integer                 :: i,ierr
 logical                 :: iexist
 real                    :: Lx,Ly,Lz,L,Lp,Ltot(3)
 real                    :: rp,rt
 real                    :: x,y,z,vx,vy,vz
 real                    :: x0,y0,vx0,vy0,alpha
 real                    :: c_light

!
!-- Default runtime parameters
!
!
 beta  = 1.                  ! penetration factor
 Mh    = 1.e6*solarm/umass   ! BH mass
 Ms    = 1.  *solarm/umass   ! stellar mass
 rs    = 1.  *solarr/udist   ! stellar radius
 theta = 0.                  ! stellar tilting along x
 phi   = 0.                  ! stellar tilting along y
 ecc   = 1.                  ! eccentricity

 rt = (Mh/Ms)**(1./3.) * rs         ! tidal radius
 rp = rt/beta                       ! pericenter distance
 r0 = 10.*rt                        ! starting radius

 !
 !-- Read runtime parameters from tdeparams file
 !
 filename = 'tde'//'.tdeparams'                                ! moddump should really know about the output file prefix...
 inquire(file=filename,exist=iexist)
 if (iexist) call read_setupfile(filename,ierr)
 if (.not. iexist .or. ierr /= 0) then
    call write_setupfile(filename)
    print*,' Edit '//trim(filename)//' and rerun phantommoddump'
    stop
 endif
 rt = (Mh/Ms)**(1./3.) * rs         ! tidal radius
 rp = rt/beta                       ! pericenter distance

 !--Reset center of mass
 call reset_centreofmass(npart,xyzh,vxyzu)

 phi   = 0.
 theta = 0.

 call get_angmom(ltot,npart,xyzh,vxyzu)
 Lx = ltot(1)
 Ly = ltot(2)
 Lz = ltot(3)
 Lp = sqrt(Lx**2.0+Lz**2.0)
 if (Lx > 0.) then
    phi=acos(Lz/Lp)
 elseif (Lx < 0.) then
    phi=-acos(Lz/Lp)
 endif

!
!--Rotate the star so the momentum lies in the yz plan
!
 print*,'tilting along y axis: ',(phi*180/pi),'degrees'
 do i=1,npart
    x=xyzh(1,i)
    z=xyzh(3,i)
    xyzh(1,i)=x*cos(-phi)+z*sin(-phi)
    xyzh(3,i)=-x*sin(-phi)+z*cos(-phi)
    vx=vxyzu(1,i)
    vz=vxyzu(3,i)
    vxyzu(1,i)=vx*cos(-phi)+vz*sin(-phi)
    vxyzu(3,i)=-vx*sin(-phi)+vz*cos(-phi)
 enddo

!
!--Recheck the stellar angular momentum
!
 call get_angmom(ltot,npart,xyzh,vxyzu)
 lx = ltot(1)
 ly = ltot(2)
 lz = ltot(3)
 L  = sqrt(Lx**2.0+Ly**2.0+Lz**2.0)
 if (Ly < 0.) then
    theta=acos(Lz/L)
 elseif (Ly > 0.) then
    theta=-acos(Lz/L)
 endif

!
!--Rotate the star so the momentum lies along the z axis
!
 print*, 'tilting along x axis: ',(theta*180/pi),'degrees'
 do i=1,npart
    y=xyzh(2,i)
    z=xyzh(3,i)
    xyzh(2,i)=y*cos(-theta)-z*sin(-theta)
    xyzh(3,i)=y*sin(-theta)+z*cos(-theta)
    vy=vxyzu(2,i)
    vz=vxyzu(3,i)
    vxyzu(2,i)=vy*cos(-theta)-vz*sin(-theta)
    vxyzu(3,i)=vy*sin(-theta)+vz*cos(-theta)
 enddo

!
!--Recheck the stellar angular momentum
!

 call get_angmom(ltot,npart,xyzh,vxyzu)
 print*,'Stellar spin should now be along the z axis.'

 print*, ' '
 if (ecc<1.) then
    print*, 'Eliptical orbit'
    alpha = acos((rt*(1.+ecc)/(r0*beta)-1.)/ecc)     ! starting angle anti-clockwise from positive x-axis
    x0    = -r0*cos(alpha)
    y0    = r0*sin(alpha)
    vx0   = sqrt(mh*beta/((1.+ecc)*rt)) * sin(alpha)
    vy0   = -sqrt(mh*beta/((1.+ecc)*rt)) * (cos(alpha)+ecc)
 elseif (abs(ecc-1.) < tiny(1.)) then
    print*, 'Parabolic orbit'
    y0    = -2.*rp + r0
    x0    = -sqrt(r0**2 - y0**2)
    vx0   = sqrt(2*Mh/r0) * 2*rp / (4*rp**2 + x0**2)
    vy0   = sqrt(2*Mh/r0) * x0   / (4*rp**2 + x0**2)
 endif

 !--Set input file parameters
 if (.not. gr) then
    mass1          = Mh
    iexternalforce = 1
    damp           = 0.
    c_light        = get_c_code()
    accradius1     = (2*Mh)/(c_light**2) ! R_sch = 2*G*Mh/c**2
 endif

 !--Tilting the star
 theta=theta*pi/180.0
 phi=phi*pi/180.0

 if (theta  /=  0.) then
    do i=1,npart
       y=xyzh(2,i)
       z=xyzh(3,i)
       xyzh(2,i)=y*cos(theta)-z*sin(theta)
       xyzh(3,i)=y*sin(theta)+z*cos(theta)
       vy=vxyzu(2,i)
       vz=vxyzu(3,i)
       vxyzu(2,i)=vy*cos(theta)-vz*sin(theta)
       vxyzu(3,i)=vy*sin(theta)+vz*cos(theta)
    enddo
 endif
 if (phi  /=  0.) then
    do i=1,npart
       x=xyzh(1,i)
       z=xyzh(3,i)
       xyzh(1,i)=x*cos(phi)+z*sin(phi)
       xyzh(3,i)=-x*sin(phi)+z*cos(phi)
       vx=vxyzu(1,i)
       vz=vxyzu(3,i)
       vxyzu(1,i)=vx*cos(phi)+vz*sin(phi)
       vxyzu(3,i)=-vx*sin(phi)+vz*cos(phi)
    enddo
 endif

 !--Putting star into orbit
 do i = 1, npart
    xyzh(1,i)  = xyzh(1,i)  + x0
    xyzh(2,i)  = xyzh(2,i)  + y0
    vxyzu(1,i) = vxyzu(1,i) + vx0
    vxyzu(2,i) = vxyzu(2,i) + vy0
 enddo

 theta = theta*pi/180.
 phi   = phi*pi/180.

 write(*,'(a)') "======================================================================"
 write(*,'(a,Es12.5,a)') ' Pericenter distance = ',rp,' code units'
 write(*,'(a,Es12.5,a)') ' Tidal radius        = ',rt,' code units'
 write(*,'(a,Es12.5,a)') ' Radius of star      = ',rs,' code units'
 write(*,'(a,Es12.5,a)') ' Starting distance   = ',r0,' code units'
 write(*,'(a,Es12.5,a)') ' Stellar mass        = ',Ms,' code units'
 write(*,'(a,Es12.5,a)') ' Tilting along x     = ',theta,' degrees'
 write(*,'(a,Es12.5,a)') ' Tilting along y     = ',phi,' degrees'
 write(*,'(a,Es12.5,a)') ' Eccentricity        = ',ecc

 write(*,'(a)') "======================================================================"

 return
end subroutine modify_dump

!
!---Read/write setup file--------------------------------------------------
!
subroutine write_setupfile(filename)
 use infile_utils, only:write_inopt
 character(len=*), intent(in) :: filename
 integer, parameter :: iunit = 20

 print "(a)",' writing moddump params file '//trim(filename)
 open(unit=iunit,file=filename,status='replace',form='formatted')
 write(iunit,"(a)") '# parameters file for a TDE phantommodump'
 call write_inopt(beta,  'beta',  'penetration factor',                                  iunit)
 call write_inopt(mh,    'mh',    'mass of black hole (code units)',                     iunit)
 call write_inopt(ms,    'ms',    'mass of star       (code units)',                     iunit)
 call write_inopt(rs,    'rs',    'radius of star     (code units)',                     iunit)
 call write_inopt(theta, 'theta', 'stellar rotation with respect to x-axis (in degrees)',iunit)
 call write_inopt(phi,   'phi',   'stellar rotation with respect to y-axis (in degrees)',iunit)
 call write_inopt(r0,    'r0',    'starting distance  (code units)',                     iunit)
 call write_inopt(ecc,   'ecc',   'eccentricity (1 for parabolic)',                      iunit)
 close(iunit)

end subroutine write_setupfile

subroutine read_setupfile(filename,ierr)
 use infile_utils, only:open_db_from_file,inopts,read_inopt,close_db
 use io,           only:error
 character(len=*), intent(in)  :: filename
 integer,          intent(out) :: ierr
 integer, parameter :: iunit = 21
 integer :: nerr
 type(inopts), allocatable :: db(:)

 print "(a)",'reading setup options from '//trim(filename)
 nerr = 0
 ierr = 0
 call open_db_from_file(db,filename,iunit,ierr)
 call read_inopt(beta,  'beta',  db,min=0.,errcount=nerr)
 call read_inopt(mh,    'mh',    db,min=0.,errcount=nerr)
 call read_inopt(ms,    'ms',    db,min=0.,errcount=nerr)
 call read_inopt(rs,    'rs',    db,min=0.,errcount=nerr)
 call read_inopt(theta, 'theta', db,min=0.,errcount=nerr)
 call read_inopt(phi,   'phi',   db,min=0.,errcount=nerr)
 call read_inopt(r0,    'r0',    db,min=0.,errcount=nerr)
 call read_inopt(ecc,   'ecc',   db,min=0.,max=1.,errcount=nerr)

 call close_db(db)
 if (nerr > 0) then
    print "(1x,i2,a)",nerr,' error(s) during read of setup file: re-writing...'
    ierr = nerr
 endif

end subroutine read_setupfile

subroutine get_angmom(ltot,npart,xyzh,vxyzu)
 real, intent(out)   :: ltot(3)
 integer, intent(in) :: npart
 real, intent(in)    :: xyzh(:,:), vxyzu(:,:)
 integer :: i
 real    :: L

 ltot = 0.
 do i=1,npart
    ltot(1) = ltot(1)+xyzh(2,i)*vxyzu(3,i)-xyzh(3,i)*vxyzu(2,i)
    ltot(2) = ltot(2)+xyzh(3,i)*vxyzu(1,i)-xyzh(1,i)*vxyzu(3,i)
    ltot(3) = ltot(3)+xyzh(1,i)*vxyzu(2,i)-xyzh(2,i)*vxyzu(1,i)
 enddo

 L = sqrt(dot_product(ltot,ltot))

 print*,''
 print*,'Checking angular momentum orientation and magnitude...'
 print*,'Angular momentum is L = (',ltot(1),ltot(2),ltot(3),')'
 print*,'Angular momentum modulus is |L| = ',L
 print*,''

end subroutine get_angmom

end module moddump<|MERGE_RESOLUTION|>--- conflicted
+++ resolved
@@ -14,11 +14,7 @@
 !
 ! :Runtime parameters:
 !   - beta  : *penetration factor*
-<<<<<<< HEAD
-!   - ecc   : *starting eccentricity*
-=======
 !   - ecc   : *eccentricity (1 for parabolic)*
->>>>>>> b3341aca
 !   - mh    : *mass of black hole (code units)*
 !   - ms    : *mass of star       (code units)*
 !   - phi   : *stellar rotation with respect to y-axis (in degrees)*

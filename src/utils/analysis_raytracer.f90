!--------------------------------------------------------------------------!
! The Phantom Smoothed Particle Hydrodynamics code, by Daniel Price et al. !
! Copyright (c) 2007-2023 The Authors (see AUTHORS)                        !
! See LICENCE file for usage and distribution conditions                   !
! http://phantomsph.github.io/                                             !
!--------------------------------------------------------------------------!
module analysis
!
! Analysis routine which computes optical depths throughout the simulation
!
! :References: Esseldeurs M., Siess L. et al, 2023, A&A, 674, A122 
!
! :Owner: Mats Esseldeurs
!
! :Runtime parameters: None
!
! :Dependencies: dump_utils, dust_formation, getneighbours, linklist,
!   omp_lib, part, physcon, raytracer, raytracer_all
!
 use raytracer_all,    only:get_all_tau_inwards, get_all_tau_outwards, get_all_tau_adaptive
 use raytracer,        only:get_all_tau
 use part,             only:rhoh,isdead_or_accreted,nsinkproperties,iReff,iTeff
 use dump_utils,       only:read_array_from_file
 use getneighbours,    only:generate_neighbour_lists, read_neighbours, write_neighbours, &
<<<<<<< HEAD
                                 neighcount,neighb,neighmax
=======
<<<<<<< HEAD
                                 neighcount,neighb,neighmax
=======
                                    neighcount,neighb,neighmax
>>>>>>> 1788ae4727111d338799b7ac860734cdc905eafb
>>>>>>> 9cac7699
 use dust_formation,   only:calc_kappa_bowen
 use physcon,          only:kboltz,mass_proton_cgs,au,solarm
 use linklist,         only:set_linklist,allocate_linklist,deallocate_linklist
 use part,             only:itauL_alloc,eos_vars,nptmass,tau_lucy
 use ptmass_radiation, only:iget_tdust
 use units,            only:umass,udist

 implicit none

 character(len=20), parameter, public :: analysistype = 'raytracer'
 public :: do_analysis

 private

contains

subroutine do_analysis(dumpfile,num,xyzh,vxyzu,particlemass,npart,time,iunit)
 use omp_lib

 character(len=*), intent(in) :: dumpfile
 integer,          intent(in) :: num,npart,iunit
 real(kind=8),     intent(in) :: xyzh(:,:),vxyzu(:,:)
 real(kind=8),     intent(in) :: particlemass,time

 logical :: existneigh
 character(100) :: neighbourfile
 character(100)   :: jstring, kstring
<<<<<<< HEAD
 real             :: primsec(4,2), rho(npart), kappa(npart), temp(npart), &
=======
 real             :: primsec(4,2), rho(npart), kappa(npart), temp(npart), u(npart), &
<<<<<<< HEAD
         xyzh2(4,npart), vxyzu2(4,npart), xyzmh_ptmass(nsinkproperties,2)
=======
>>>>>>> 9cac7699
              xyzh2(4,npart), vxyzu2(4,npart), xyzmh_ptmass(nsinkproperties,2)
>>>>>>> 1788ae4727111d338799b7ac860734cdc905eafb
 real, dimension(:), allocatable :: tau
 integer :: i,j,k,ierr,iu1,iu2,iu3,iu4, npart2!,iu
 integer :: start, finish, method, analyses, minOrder, maxOrder, order, raypolation, refineScheme
 real :: totalTime, timeTau, Rstar, Rcomp, Tstar, times(30), r, xa, ya, za, tauL(npart), dlnT
 logical :: SPH = .true., calcInwards = .false.

 real, parameter :: udist = au, umass = solarm

 Rstar = 1.23988992
 Rcomp = 0.1
 Tstar = 2874.
 xyzmh_ptmass = 0.
 xyzmh_ptmass(iReff,1) = Rstar
 xyzmh_ptmass(iReff,2) = Rcomp
 xyzmh_ptmass(iTeff,1) = Tstar

 !get position of sink particles (stars)
 call read_array_from_file(123,dumpfile,'x',primsec(1,:),ierr, 2)
 call read_array_from_file(123,dumpfile,'y',primsec(2,:),ierr, 2)
 call read_array_from_file(123,dumpfile,'z',primsec(3,:),ierr, 2)
 call read_array_from_file(123,dumpfile,'h',primsec(4,:),ierr, 2)
 if (primsec(1,1) == xyzh(1,1) .and.  primsec(2,1) == xyzh(2,1) .and. primsec(3,1) == xyzh(3,1)) then
    primsec(:,1) = (/0.,0.,0.,1./)
 endif
 xyzmh_ptmass(1:4,1) = primsec(:,1)
 xyzmh_ptmass(1:4,2) = primsec(:,2)

 print*,'("Reading kappa from file")'
 call read_array_from_file(123,dumpfile,'kappa',kappa(:),ierr, 1)
 if (ierr/=0) then
    print*,''
    print*,'("WARNING: could not read kappa from file. It will be set to zero")'
    print*,''
    kappa = 0.
 endif
 if (kappa(1) <= 0. .and. kappa(2) <= 0. .and. kappa(2) <= 0.) then
    call read_array_from_file(123,dumpfile,'tau_lucy',tauL,ierr,1)
 endif

 j=1
 do i=1,npart
    if (.not.isdead_or_accreted(xyzh(4,i))) then
       xyzh2(:,j) = xyzh(:,i)
       vxyzu2(:,j) = vxyzu(:,i)
       kappa(j) = kappa(i)
       tauL(j) = tauL(i)
       j=j+1
    endif
 enddo
 npart2 = j-1
 call set_linklist(npart2,npart2,xyzh2,vxyzu)
 print*,'npart = ',npart2
 allocate(tau(npart2))

 if (kappa(1) <= 0. .and. kappa(2) <= 0. .and. kappa(2) <= 0.) then
   xa = primsec(1,1)
   ya = primsec(2,1)
   za = primsec(3,1)
   open(newunit=iu4, file='tauL_'//dumpfile//'.txt', status='old', action='read')
   do i=1, npart2
         read(iu4,*) tauL(i)
   enddo
   close(iu4)
   ! Lucy approximation for Tdust
   !$omp parallel  do default(none) &
   !$omp shared(npart,xa,ya,za,Rstar,Tstar,xyzh,temp,tauL,tau_lucy) &
   !$omp private(i,r)
   do i=1,npart2
      if (.not.isdead_or_accreted(xyzh(4,i))) then
         r = sqrt((xyzh(1,i)-xa)**2 + (xyzh(2,i)-ya)**2 + (xyzh(3,i)-za)**2)
         if (r  <  Rstar) r = Rstar
         temp(i) = Tstar * (.5*(1.-sqrt(1.-(Rstar/r)**2)+3./2.*tauL(i)))**(1./4.)
        !  print*,temp(i), tauL(i), tau_lucy(i)
      endif
   enddo
   !$omp end parallel do
   do i=1,npart2
      rho(i) = rhoh(xyzh2(4,i), particlemass)*umass/udist**3
      if (rho(i) < 1e-13) then
         dlnT = (temp(i)-1200)/50
         if (dlnT > 50.) then
            kappa(i) = 0.
         else
            kappa(i) = 6/(1.0 + exp(dlnT)) + 2e-4
         endif
      else
         kappa(i)=0.
      endif
   enddo
endif


 print *,'What do you want to do?'
 print *, '(1) Analysis'
 print *, '(2) Integration method'
 print *, '(3) Calculate tau as done in realtime in PHANTOM'
 print *, '(4) Preloaded settings'
 print *, '(5) Print out points'
 read *,analyses
 ! analyses=4

 if (analyses == 1) then
    print *,'Which analysis would you like to run?'
    print *, '(1) Inward Integration'
    print *, '(2) Outward Integration (realtime)'
    print *, '(3) Outward Integration (interpolation)'
    print *, '(4) Outward Integration (interpolation-all)'
    print *, '(5) Adaptive (Outward) Integration'
    print *, '(6) Scaling'
    print *, '(7) Time evolution for mutiple files'
    read *,method
    if (method == 1) then
       SPH = .false.
    elseif (method == 2) then
       SPH = .false.
       print *,'At which order would you like to start?'
       read *,minOrder
       print *,'At which order would you like to stop?'
       read *,maxOrder
    elseif (method == 3) then
       print *,'At which order would you like to start?'
       read *,minOrder
       print *,'At which order would you like to stop?'
       read *,maxOrder
       print *,'What interpolation scheme would you like to use'
       print *,'(0) 1 ray,  no interpolation'
       print *,'(1) 4 rays, linear interpolation'
       print *,'(2) 9 rays, linear interpolation'
       print *,'(3) 4 rays, square interpolation'
       print *,'(4) 9 rays, square interpolation'
       print *,'(5) 4 rays, cubed  interpolation'
       print *,'(6) 9 rays, cubed  interpolation'
       read*,raypolation
    elseif (method == 4) then
       SPH = .false.
       calcInwards = .false.
       print *,'At which order would you like to start?'
       read *,minOrder
       print *,'At which order would you like to stop?'
       read *,maxOrder
    elseif (method == 5) then
       print *,'At which order would you like to start?'
       read *,minOrder
       print *,'At which order would you like to stop?'
       read *,maxOrder
       print *,'What refinement scheme would you like to use'
       print *,'(1) refine half'
       print *,'(2) refine overdens'
       print *,'(0) all the above'
       read *,refineScheme
    elseif (method == 6) then

    elseif (method == 7) then

    endif
 elseif (analyses == 2) then
    print *,'Which algorithm would you like to run?'
    print *, '(1) Inward'
    print *, '(2) Outward (realtime)'
    print *, '(3) Outward (interpolation)'
    print *, '(4) Adaptive'
    read *,method
    if (method == 1) then
       print *,'Do you want to use SPH neighbours? (T/F)'
       read*,SPH
    elseif (method == 2) then
       print *,'What order do you want to run?'
       read*,j
       write(jstring,'(i0)') j
    elseif (method == 3) then
       print *,'What order do you want to run?'
       read*,j
       write(jstring,'(i0)') j
       print *,'What interpolation scheme would you like to use'
       print *,'(0) 1 ray,  no interpolation'
       print *,'(1) 4 rays, linear interpolation'
       print *,'(2) 9 rays, linear interpolation'
       print *,'(3) 4 rays, square interpolation'
       print *,'(4) 9 rays, square interpolation'
       print *,'(5) 4 rays, cubed  interpolation'
       print *,'(6) 9 rays, cubed  interpolation'
       read*,raypolation
       write(kstring,'(i0)') raypolation
    elseif (method == 4) then
       print *,'What order do you want to run? (integer below 7)'
       read*,j
       write(jstring,'(i0)') j
       print *,'What refinement level do you want to run? (integer below 7)'
       read*,k
       write(kstring,'(i0)') k
       print *,'What refinement scheme would you like to use'
       print *,'(1) refine half'
       print *,'(2) refine overdens'
       print *,'(0) all the above'
       read *,refineScheme
    endif
 elseif (analyses == 3) then
    print *,'Which property would you like to integrate?'
    print *, '(1) optical depth tau'
    print *, '(2) Lucy optical depth tauL'
    read *, method
 endif

 if (analyses == 2 .and. method==1) then ! get neighbours
    if (SPH) then
       neighbourfile = 'neigh_'//TRIM(dumpfile)
       inquire(file=neighbourfile,exist = existneigh)
       if (existneigh) then
          print*, 'SPH neighbour file ', TRIM(neighbourfile), ' found'
          call read_neighbours(neighbourfile,npart2)
       else
          ! If there is no neighbour file, generate the list
          print*, 'No neighbour file found: generating'
          call system_clock(start)
          call generate_neighbour_lists(xyzh2,vxyzu2,npart2,dumpfile, .false.)
          call system_clock(finish)
          totalTime = (finish-start)/1000.
          print*,'Time = ',totalTime,' seconds.'
          call write_neighbours(neighbourfile, npart2)
          print*, 'Neighbour finding complete for file ', TRIM(dumpfile)
       endif
    else
       allocate(neighb(npart2+2,100))
       neighb = 0
       inquire(file='neighbors_tess.txt',exist = existneigh)
       if (existneigh) then
          print*, 'Neighbour file neighbors.txt found'
       else
          call execute_command_line('python3 getNeigh.py -f '//'points_'//dumpfile//'.txt')
       endif
       open(newunit=iu4, file='neighbors_tess.txt', status='old', action='read')
       do i=1, npart2+2
          read(iu4,*) neighb(i,:)
       enddo
       close(iu4)
    endif
 endif

 if (analyses == 1) then

    ! INWARD INTEGRATION ANALYSIS
    if (method == 1) then
       neighbourfile = 'neigh_'//TRIM(dumpfile)
       inquire(file=neighbourfile,exist = existneigh)
       if (existneigh) then
          print*, 'SPH neighbour file ', TRIM(neighbourfile), ' found'
          call read_neighbours(neighbourfile,npart2)
       else
          ! If there is no neighbour file, generate the list
          print*, 'No neighbour file found: generating'
          call system_clock(start)
          call generate_neighbour_lists(xyzh2,vxyzu2,npart2,dumpfile, .false.)
          call system_clock(finish)
          totalTime = (finish-start)/1000.
          print*,'Time = ',totalTime,' seconds.'
          call write_neighbours(neighbourfile, npart2)
          print*, 'Neighbour finding complete for file ', TRIM(dumpfile)
       endif
       print*,''
       print*, 'Start calculating optical depth inward SPH'
       if (primsec(1,2) == 0. .and. primsec(2,2) == 0. .and. primsec(3,2) == 0.) then
          call system_clock(start)
          call get_all_tau_inwards(npart2, primsec(1:3,1), xyzh2, neighb, kappa, Rstar, tau)
          call system_clock(finish)
       else
          call system_clock(start)
          call get_all_tau_inwards(npart2, primsec(1:3,1), xyzh2, neighb, kappa, Rstar, tau, primsec(1:3,2),Rcomp)
          call system_clock(finish)
       endif
       timeTau = (finish-start)/1000.
       print*,'Time = ',timeTau,' seconds.'
       open(newunit=iu4, file='times_inwards_'//dumpfile//'.txt', status='replace', action='write')
       write(iu4, *) timeTau
       close(iu4)
       totalTime = timeTau
       open(newunit=iu2, file='taus_inwards_SPH_'//dumpfile//'.txt', status='replace', action='write')
       do i=1, size(tau)
          write(iu2, *) tau(i)
       enddo
       close(iu2)
       deallocate(neighb)
       allocate(neighb(npart2+2,100))
       neighb = 0
       inquire(file='neighbors_tess.txt',exist = existneigh)
       if (existneigh) then
          print*, 'Delaunay neighbour file neighbours.txt found'
       else
          call execute_command_line('python3 getNeigh.py -f '//'points_'//dumpfile//'.txt')
       endif
       open(newunit=iu4, file='neighbors_tess.txt', status='old', action='read')
       do i=1, npart2+2
          read(iu4,*) neighb(i,:)
       enddo
       close(iu4)
       print*,''
       print*, 'Start calculating optical depth inward Delaunay'
       if (primsec(1,2) == 0. .and. primsec(2,2) == 0. .and. primsec(3,2) == 0.) then
          call system_clock(start)
          call get_all_tau_inwards(npart2, primsec(1:3,1), xyzh2, neighb, kappa, Rstar, tau)
          call system_clock(finish)
       else
          call system_clock(start)
          call get_all_tau_inwards(npart2, primsec(1:3,1), xyzh2, neighb, kappa, Rstar, tau, primsec(1:3,2),Rcomp)
          call system_clock(finish)
       endif
       timeTau = (finish-start)/1000.
       print*,'Time = ',timeTau,' seconds.'
       open(newunit=iu4, file='times_inwards_'//dumpfile//'.txt',position='append', status='old', action='write')
       write(iu4, *) timeTau
       close(iu4)
       totalTime = timeTau
       open(newunit=iu2, file='taus_inwards_Del_'//dumpfile//'.txt', status='replace', action='write')
       do i=1, size(tau)
          write(iu2, *) tau(i)
       enddo

       ! OUTWARD INTEGRATION realTIME ANALYSIS
    elseif (method == 2) then
       open(newunit=iu4, file='times_'//dumpfile//'.txt', status='replace', action='write')
       close(iu4)
       totalTime=0

       do j = minOrder, maxOrder
          write(jstring,'(i0)') j
          print*,''
          print*, 'Start calculating optical depth outward: ', trim(jstring)
          if (primsec(1,2) == 0. .and. primsec(2,2) == 0. .and. primsec(3,2) == 0.) then
             call system_clock(start)
             call get_all_tau(npart2, 1, xyzmh_ptmass, xyzh2, kappa, j, tau)
             call system_clock(finish)
          else
             call system_clock(start)
             call get_all_tau(npart2, 2, xyzmh_ptmass, xyzh2, kappa, j, tau)
             call system_clock(finish)
          endif
          timeTau = (finish-start)/1000.
          print*,'Time = ',timeTau,' seconds.'
          open(newunit=iu4, file='times_'//dumpfile//'.txt',position='append', status='old', action='write')
          write(iu4, *) timeTau
          close(iu4)
          totalTime = totalTime + timeTau
          open(newunit=iu2, file='taus_'//dumpfile//'_'//trim(jstring)//'.txt', status='replace', action='write')
          do i=1, size(tau)
             write(iu2, *) tau(i)
          enddo
          close(iu2)
       enddo
       print*,''
       print*,'Total time of the calculation = ',totalTime,' seconds.'

       ! OUTWARD INTEGRATION INTERPOLATION ANALYSIS
    elseif (method == 3) then
       open(newunit=iu4, file='times_interpolation_'//dumpfile//'.txt', status='replace', action='write')
       close(iu4)
       totalTime=0

       do j = minOrder, maxOrder
          write(jstring,'(i0)') j
          print*,''
          print*, 'Start calculating optical depth outward: ', trim(jstring),', interpolation: ', trim(kstring)
          if (primsec(1,2) == 0. .and. primsec(2,2) == 0. .and. primsec(3,2) == 0.) then
             call system_clock(start)
             call get_all_tau_outwards(npart2, primsec(1:3,1), xyzh2, kappa, Rstar, j, raypolation, tau)
             call system_clock(finish)
          else
             call system_clock(start)
             call get_all_tau_outwards(npart2, primsec(1:3,1), xyzh2, kappa, Rstar, j, raypolation, tau, primsec(1:3,2),Rcomp)
             call system_clock(finish)
          endif
          timeTau = (finish-start)/1000.
          print*,'Time = ',timeTau,' seconds.'
          open(newunit=iu4, file='times_interpolation_'//dumpfile//'.txt',position='append', status='old', action='write')
          write(iu4, *) timeTau
          close(iu4)
          totalTime = totalTime + timeTau
          open(newunit=iu2, file='taus_'//dumpfile//'_'//trim(jstring)//'_int_'//trim(kstring)//'.txt', &
<<<<<<< HEAD
                     status='replace', action='write')
=======
<<<<<<< HEAD
                     status='replace', action='write')
=======
                         status='replace', action='write')
>>>>>>> 1788ae4727111d338799b7ac860734cdc905eafb
>>>>>>> 9cac7699
          do i=1, size(tau)
             write(iu2, *) tau(i)
          enddo
          close(iu2)
       enddo
       print*,''
       print*,'Total time of the calculation = ',totalTime,' seconds.'

       ! OUTWARD INTEGRATION INTERPOLATION ANALYSIS
    elseif (method == 4) then
       open(newunit=iu4, file='times_interpolation_'//dumpfile//'.txt', status='replace', action='write')
       close(iu4)
       totalTime=0

       do j = minOrder, maxOrder
          do k = 0, 6
             write(jstring,'(i0)') j
             write(kstring,'(i0)') k
             print*,''
             print*, 'Start calculating optical depth outward: ', trim(jstring),', interpolation: ', trim(kstring)
             if (primsec(1,2) == 0. .and. primsec(2,2) == 0. .and. primsec(3,2) == 0.) then
                call system_clock(start)
                call get_all_tau_outwards(npart2, primsec(1:3,1), xyzh2, kappa, Rstar, j, k, tau)
                call system_clock(finish)
             else
                call system_clock(start)
                call get_all_tau_outwards(npart2, primsec(1:3,1), xyzh2, kappa, Rstar, j, k, tau, primsec(1:3,2),Rcomp)
                call system_clock(finish)
             endif
             timeTau = (finish-start)/1000.
             print*,'Time = ',timeTau,' seconds.'
             times(k+1) = timeTau
             totalTime = totalTime + timeTau
             open(newunit=iu2, file='taus_'//dumpfile//'_'//trim(jstring)//'_int_'//trim(kstring)//'.txt', &
<<<<<<< HEAD
                        status='replace', action='write')
=======
<<<<<<< HEAD
                        status='replace', action='write')
=======
                            status='replace', action='write')
>>>>>>> 1788ae4727111d338799b7ac860734cdc905eafb
>>>>>>> 9cac7699
             do i=1, size(tau)
                write(iu2, *) tau(i)
             enddo
             close(iu2)
          enddo
          open(newunit=iu4, file='times_interpolation_'//dumpfile//'.txt',position='append', status='old', action='write')
          write(iu4, *) times(1:7)
          close(iu4)
       enddo
       print*,''
       print*,'Total time of the calculation = ',totalTime,' seconds.'

       !ADAPTIVE (OUTWARD) INTEGRATION ANALYSIS
    elseif (method == 5) then
       open(newunit=iu4, file='times_adapt_'//dumpfile//'.txt', status='replace', action='write')
       close(iu4)
       totalTime=0

       do j = minOrder, maxOrder
          write(jstring,'(i0)') j
          times = 0.
          do k = minOrder,maxOrder-j
             write(kstring,'(i0)') k
             print*,''
             print*, 'Start calculating optical depth outward: minOrder = ', trim(jstring),', refineLevel = ', trim(kstring)
             if (primsec(1,2) == 0. .and. primsec(2,2) == 0. .and. primsec(3,2) == 0.) then
                call system_clock(start)
                call get_all_tau_adaptive(npart2, primsec(1:3,1), xyzh2, kappa, Rstar, j, k, refineScheme, tau)
                call system_clock(finish)
             else
                call system_clock(start)
                call get_all_tau_adaptive(npart2, primsec(1:3,1), xyzh2, kappa, Rstar, j, k, refineScheme,&
<<<<<<< HEAD
                                                                                          tau, primsec(1:3,2), Rcomp)
=======
<<<<<<< HEAD
                                                                                          tau, primsec(1:3,2), Rcomp)
=======
                                                                                              tau, primsec(1:3,2), Rcomp)
>>>>>>> 1788ae4727111d338799b7ac860734cdc905eafb
>>>>>>> 9cac7699
                call system_clock(finish)
             endif
             timeTau = (finish-start)/1000.
             print*,'Time = ',timeTau,' seconds.'
             times(k-minOrder+1) = timeTau
             totalTime = totalTime + timeTau
             open(newunit=iu2, file='taus_'//dumpfile//'_adapt_'//trim(jstring)// &
<<<<<<< HEAD
                        '_'//trim(kstring)//'.txt', status='replace', action='write')
=======
<<<<<<< HEAD
                        '_'//trim(kstring)//'.txt', status='replace', action='write')
=======
                            '_'//trim(kstring)//'.txt', status='replace', action='write')
>>>>>>> 1788ae4727111d338799b7ac860734cdc905eafb
>>>>>>> 9cac7699
             do i=1, size(tau)
                write(iu2, *) tau(i)
             enddo
             close(iu2)
          enddo
          open(newunit=iu4, file='times_adapt_'//dumpfile//'.txt',position='append', status='old', action='write')
          write(iu4, *) times(1:maxOrder-minOrder+1)
          close(iu4)
       enddo
       print*,''
       print*,'Total time of the calculation = ',totalTime,' seconds.'

       ! SCALING ANALYSIS
    elseif (method == 6) then
       order = 5
       print*,'Start doing scaling analysis with order =',order
       open(newunit=iu4, file='times_'//dumpfile//'_scaling.txt', status='replace', action='write')
       close(iu4)
       do i=1, omp_get_max_threads()
          call omp_set_num_threads(i)
          call deallocate_linklist
          call allocate_linklist
          call set_linklist(npart2,npart2,xyzh2,vxyzu)
          if (primsec(1,2) == 0. .and. primsec(2,2) == 0. .and. primsec(3,2) == 0.) then
             call system_clock(start)
             call get_all_tau(npart2, 1, xyzmh_ptmass, xyzh2, kappa, order, tau)
             call system_clock(finish)
          else
             call system_clock(start)
             call get_all_tau(npart2, 2, xyzmh_ptmass, xyzh2, kappa, order, tau)
             call system_clock(finish)
          endif
          timeTau = (finish-start)/1000.
          print*,'nthread = ',omp_get_max_threads(),': Time = ',timeTau,' seconds.'
          open(newunit=iu4, file='times_'//dumpfile//'_scaling.txt',position='append', status='old', action='write')
          write(iu4, *) omp_get_max_threads(), timeTau
          close(iu4)
       enddo

       ! TIME ANALYSIS MULTIPLE FILES
    elseif (method == 7) then
       order = 5
       print*,'Start doing scaling analysis with order =',order
       if (primsec(1,2) == 0. .and. primsec(2,2) == 0. .and. primsec(3,2) == 0.) then
          call system_clock(start)
          call get_all_tau(npart2, 1, xyzmh_ptmass, xyzh2, kappa, order, tau)
          call system_clock(finish)
       else
          call system_clock(start)
          call get_all_tau(npart2, 2, xyzmh_ptmass, xyzh2, kappa, order, tau)
          call system_clock(finish)
       endif
       timeTau = (finish-start)/1000.
       print*,'Time = ',timeTau,' seconds.'
       open(newunit=iu1, file='npart_wind.txt',position='append', action='write')
       write(iu1, *) npart2
       close(iu1)
       open(newunit=iu4, file='times_wind.txt',position='append', action='write')
       write(iu4, *) timeTau
       close(iu4)
       totalTime = totalTime + timeTau
       open(newunit=iu2, file='taus_'//dumpfile//'.txt', status='replace', action='write')
       do i=1, size(tau)
          write(iu2, *) tau(i)
       enddo
       close(iu2)
    endif

 elseif (analyses == 2) then
    !ADAPTIVE (OUTWARD) INTEGRATION SCHEME
    if (method == 1) then
       print*,''
       print*, 'Start calculating optical depth inward'
       if (primsec(1,2) == 0. .and. primsec(2,2) == 0. .and. primsec(3,2) == 0.) then
          call system_clock(start)
          call get_all_tau_inwards(npart2, primsec(1:3,1), xyzh2, neighb, kappa, Rstar, tau)
          call system_clock(finish)
       else
          call system_clock(start)
          call get_all_tau_inwards(npart2, primsec(1:3,1), xyzh2, neighb, kappa, Rstar, tau, primsec(1:3,2),Rcomp)
          call system_clock(finish)
       endif
       timeTau = (finish-start)/1000.
       print*,'Time = ',timeTau,' seconds.'
       if (SPH) then
          open(newunit=iu2, file='taus_'//dumpfile//'_inwards.txt', status='replace', action='write')
       else
          open(newunit=iu2, file='taus_'//dumpfile//'_tess_inwards.txt', status='replace', action='write')
       endif
       do i=1, size(tau)
          write(iu2, *) tau(i)
       enddo
       close(iu2)
    elseif (method == 2) then
       print*,''
       print*, 'Start calculating optical depth outward: ', trim(jstring)
       if (primsec(1,2) == 0. .and. primsec(2,2) == 0. .and. primsec(3,2) == 0.) then
          call system_clock(start)
          call get_all_tau(npart2, 1, xyzmh_ptmass, xyzh2, kappa, j, tau)
          call system_clock(finish)
       else
          call system_clock(start)
          call get_all_tau(npart2, 2, xyzmh_ptmass, xyzh2, kappa, j, tau)
          call system_clock(finish)
       endif
       timeTau = (finish-start)/1000.
       print*,'Time = ',timeTau,' seconds.'
       open(newunit=iu2, file='taus_'//dumpfile//'_'//trim(jstring)//'.txt', status='replace', action='write')
       do i=1, size(tau)
          write(iu2, *) tau(i)
       enddo
       close(iu2)
    elseif (method == 3) then
       print*,''
       print*, 'Start calculating optical depth outward: ', trim(jstring)
       if (primsec(1,2) == 0. .and. primsec(2,2) == 0. .and. primsec(3,2) == 0.) then
          call system_clock(start)
          call get_all_tau_outwards(npart2, primsec(1:3,1), xyzh2, kappa, Rstar, j, raypolation, tau)
          call system_clock(finish)
       else
          call system_clock(start)
          call get_all_tau_outwards(npart2, primsec(1:3,1), xyzh2, kappa, Rstar, j, raypolation, tau, primsec(1:3,2),Rcomp)
          call system_clock(finish)
       endif
       timeTau = (finish-start)/1000.
       print*,'Time = ',timeTau,' seconds.'
       open(newunit=iu2, file='taus_'//dumpfile//'_'//trim(jstring)//'.txt', status='replace', action='write')
       do i=1, size(tau)
          write(iu2, *) tau(i)
       enddo
       close(iu2)
    elseif (method == 4) then
       print*,''
       print*, 'Start calculating optical depth adaptive: minOrder = ', trim(jstring),', refineLevel = ', trim(kstring)
       if (primsec(1,2) == 0. .and. primsec(2,2) == 0. .and. primsec(3,2) == 0.) then
          call system_clock(start)
          call get_all_tau_adaptive(npart2, primsec(1:3,1), xyzh2, kappa, Rstar, j, k, refineScheme, tau)
          call system_clock(finish)
       else
          call system_clock(start)
          call get_all_tau_adaptive(npart2, primsec(1:3,1), xyzh2, kappa, Rstar, j, k, refineScheme, tau, primsec(1:3,2),Rcomp)
          call system_clock(finish)
       endif
       timeTau = (finish-start)/1000.
       print*,'Time = ',timeTau,' seconds.'
       totalTime = totalTime + timeTau
       open(newunit=iu2, file='taus_'//dumpfile//'_adapt_'//trim(jstring)// &
<<<<<<< HEAD
                  '_'//trim(kstring)//'.txt', status='replace', action='write')
=======
<<<<<<< HEAD
                  '_'//trim(kstring)//'.txt', status='replace', action='write')
=======
                     '_'//trim(kstring)//'.txt', status='replace', action='write')
>>>>>>> 1788ae4727111d338799b7ac860734cdc905eafb
>>>>>>> 9cac7699
       do i=1, size(tau)
          write(iu2, *) tau(i)
       enddo
       close(iu2)
    endif

 elseif (analyses == 3) then
    order = 5
    if (method == 2) itauL_alloc = 1
    print*,'Start calculating optical depth'
    if (primsec(1,2) == 0. .and. primsec(2,2) == 0. .and. primsec(3,2) == 0.) then
       call system_clock(start)
       call get_all_tau(npart2, 1, xyzmh_ptmass, xyzh2, kappa, order, tau)
       call system_clock(finish)
    else
       call system_clock(start)
       call get_all_tau(npart2, 2, xyzmh_ptmass, xyzh2, kappa, order, tau)
       call system_clock(finish)
    endif
    timeTau = (finish-start)/1000.
    print*,'Time = ',timeTau,' seconds.'
    if (method == 1) then
       open(newunit=iu4, file='taus_'//dumpfile//'.txt', status='replace', action='write')
    else
       open(newunit=iu4, file='tauL_'//dumpfile//'.txt', status='replace', action='write')
    endif
    do i=1, size(tau)
       write(iu4, *) tau(i)
    enddo
    print*,maxval(tau)
    close(iu4)
    open(newunit=iu4, file='Tdust_'//dumpfile//'.txt', status='replace', action='write')
    do i=1, npart2
       write(iu4, *) temp(i)
    enddo
    close(iu4)

 elseif (analyses == 4) then
    do i=1,npart
       if (norm2(xyzh2(1:3,i) - (/10.,10.,10./)) < 4.) then
          kappa(i) = 1e10
       endif
    enddo
    ! allocate(neighb(npart2+2,100))
    ! neighb = 0
    ! open(newunit=iu4, file='neighbors_tess.txt', status='old', action='read')
    ! do i=1, npart2+2
    !       read(iu4,*) neighb(i,:)
    ! enddo
    ! close(iu4)
    print*,''
    order = 7
    print*, 'Start calculating optical depth outward, order=',order
    call system_clock(start)
    call get_all_tau(npart2, 2, xyzmh_ptmass, xyzh2, kappa, order, tau)
    call system_clock(finish)
    timeTau = (finish-start)/1000.
    print*,'Time = ',timeTau,' seconds.'
    totalTime = totalTime + timeTau
    open(newunit=iu2, file='taus_'//dumpfile//'_raypolation_7.txt', status='replace', action='write')
    do i=1, size(tau)
       write(iu2, *) tau(i)
    enddo
    close(iu2)

 elseif (analyses == 5) then
    open(newunit=iu1, file='points_'//dumpfile//'.txt', status='replace', action='write')
    do i=1, npart2+2
       write(iu1, *) xyzh2(1:3,i)
    enddo
    close(iu1)

    open(newunit=iu3, file='rho_'//dumpfile//'.txt', status='replace', action='write')
    do i=1,npart2
       rho(i) = rhoh(xyzh2(4,i), particlemass)
       write(iu3, *) rho(i)
    enddo
    close(iu3)
 endif

end subroutine do_analysis
end module analysis<|MERGE_RESOLUTION|>--- conflicted
+++ resolved
@@ -22,15 +22,7 @@
  use part,             only:rhoh,isdead_or_accreted,nsinkproperties,iReff,iTeff
  use dump_utils,       only:read_array_from_file
  use getneighbours,    only:generate_neighbour_lists, read_neighbours, write_neighbours, &
-<<<<<<< HEAD
                                  neighcount,neighb,neighmax
-=======
-<<<<<<< HEAD
-                                 neighcount,neighb,neighmax
-=======
-                                    neighcount,neighb,neighmax
->>>>>>> 1788ae4727111d338799b7ac860734cdc905eafb
->>>>>>> 9cac7699
  use dust_formation,   only:calc_kappa_bowen
  use physcon,          only:kboltz,mass_proton_cgs,au,solarm
  use linklist,         only:set_linklist,allocate_linklist,deallocate_linklist
@@ -58,16 +50,8 @@
  logical :: existneigh
  character(100) :: neighbourfile
  character(100)   :: jstring, kstring
-<<<<<<< HEAD
- real             :: primsec(4,2), rho(npart), kappa(npart), temp(npart), &
-=======
  real             :: primsec(4,2), rho(npart), kappa(npart), temp(npart), u(npart), &
-<<<<<<< HEAD
          xyzh2(4,npart), vxyzu2(4,npart), xyzmh_ptmass(nsinkproperties,2)
-=======
->>>>>>> 9cac7699
-              xyzh2(4,npart), vxyzu2(4,npart), xyzmh_ptmass(nsinkproperties,2)
->>>>>>> 1788ae4727111d338799b7ac860734cdc905eafb
  real, dimension(:), allocatable :: tau
  integer :: i,j,k,ierr,iu1,iu2,iu3,iu4, npart2!,iu
  integer :: start, finish, method, analyses, minOrder, maxOrder, order, raypolation, refineScheme
@@ -444,15 +428,7 @@
           close(iu4)
           totalTime = totalTime + timeTau
           open(newunit=iu2, file='taus_'//dumpfile//'_'//trim(jstring)//'_int_'//trim(kstring)//'.txt', &
-<<<<<<< HEAD
                      status='replace', action='write')
-=======
-<<<<<<< HEAD
-                     status='replace', action='write')
-=======
-                         status='replace', action='write')
->>>>>>> 1788ae4727111d338799b7ac860734cdc905eafb
->>>>>>> 9cac7699
           do i=1, size(tau)
              write(iu2, *) tau(i)
           enddo
@@ -487,15 +463,7 @@
              times(k+1) = timeTau
              totalTime = totalTime + timeTau
              open(newunit=iu2, file='taus_'//dumpfile//'_'//trim(jstring)//'_int_'//trim(kstring)//'.txt', &
-<<<<<<< HEAD
                         status='replace', action='write')
-=======
-<<<<<<< HEAD
-                        status='replace', action='write')
-=======
-                            status='replace', action='write')
->>>>>>> 1788ae4727111d338799b7ac860734cdc905eafb
->>>>>>> 9cac7699
              do i=1, size(tau)
                 write(iu2, *) tau(i)
              enddo
@@ -528,15 +496,7 @@
              else
                 call system_clock(start)
                 call get_all_tau_adaptive(npart2, primsec(1:3,1), xyzh2, kappa, Rstar, j, k, refineScheme,&
-<<<<<<< HEAD
                                                                                           tau, primsec(1:3,2), Rcomp)
-=======
-<<<<<<< HEAD
-                                                                                          tau, primsec(1:3,2), Rcomp)
-=======
-                                                                                              tau, primsec(1:3,2), Rcomp)
->>>>>>> 1788ae4727111d338799b7ac860734cdc905eafb
->>>>>>> 9cac7699
                 call system_clock(finish)
              endif
              timeTau = (finish-start)/1000.
@@ -544,15 +504,7 @@
              times(k-minOrder+1) = timeTau
              totalTime = totalTime + timeTau
              open(newunit=iu2, file='taus_'//dumpfile//'_adapt_'//trim(jstring)// &
-<<<<<<< HEAD
                         '_'//trim(kstring)//'.txt', status='replace', action='write')
-=======
-<<<<<<< HEAD
-                        '_'//trim(kstring)//'.txt', status='replace', action='write')
-=======
-                            '_'//trim(kstring)//'.txt', status='replace', action='write')
->>>>>>> 1788ae4727111d338799b7ac860734cdc905eafb
->>>>>>> 9cac7699
              do i=1, size(tau)
                 write(iu2, *) tau(i)
              enddo
@@ -700,15 +652,7 @@
        print*,'Time = ',timeTau,' seconds.'
        totalTime = totalTime + timeTau
        open(newunit=iu2, file='taus_'//dumpfile//'_adapt_'//trim(jstring)// &
-<<<<<<< HEAD
                   '_'//trim(kstring)//'.txt', status='replace', action='write')
-=======
-<<<<<<< HEAD
-                  '_'//trim(kstring)//'.txt', status='replace', action='write')
-=======
-                     '_'//trim(kstring)//'.txt', status='replace', action='write')
->>>>>>> 1788ae4727111d338799b7ac860734cdc905eafb
->>>>>>> 9cac7699
        do i=1, size(tau)
           write(iu2, *) tau(i)
        enddo

!--------------------------------------------------------------------------!
! The Phantom Smoothed Particle Hydrodynamics code, by Daniel Price et al. !
! Copyright (c) 2007-2022 The Authors (see AUTHORS)                        !
! See LICENCE file for usage and distribution conditions                   !
! http://phantomsph.bitbucket.io/                                          !
!--------------------------------------------------------------------------!
module setup
!
! This module sets up accretion discs. The central object(s) can be
!   modelled with sink particles or external potentials. Systems with two
!   sink particles:
!     (i)  in a bound binary can have circumbinary, circumprimary, and
!          circumsecondary discs,
!     (ii) in an unbound binary (i.e. a fly-by) can have circumprimary and
!          circumsecondary discs.
!   In addition to gas, each disc can contain dust, modelled with either the
!   one fluid or two fluid methods. The dust can only grow in the two-fluid
!   method. Embedded planets can be added to single or circumbinary discs.
!
! :References: None
!
! :Owner: Daniel Mentiplay
!
! :Runtime parameters:
!   - Ratm_in       : *inner atmosphere radius (planet radii)*
!   - Ratm_out      : *outer atmosphere radius (planet radii)*
!   - accr1         : *single star accretion radius*
!   - accr2         : *perturber accretion radius*
!   - accr2a        : *tight binary primary accretion radius*
!   - accr2b        : *tight binary secondary accretion radius*
!   - alphaSS       : *desired alphaSS*
!   - alpha_z       : *height of transition in tanh vertical temperature profile*
!   - atm_type      : *atmosphere type (1:r**(-3); 2:r**(-1./(gamma-1.)))*
!   - beta_z        : *variation in transition height over radius*
!   - bhspin        : *black hole spin*
!   - bhspinangle   : *black hole spin angle (deg)*
!   - binary2_O     : *tight binary Omega, PA of ascending node (deg)*
!   - binary2_a     : *tight binary semi-major axis*
!   - binary2_e     : *tight binary eccentricity*
!   - binary2_f     : *tight binary f, initial true anomaly (deg,180=apastron)*
!   - binary2_i     : *tight binary i, inclination (deg)*
!   - binary2_w     : *tight binary w, argument of periapsis (deg)*
!   - binary_O      : *wide binary Omega, PA of ascending node (deg)*
!   - binary_a      : *wide binary semi-major axis*
!   - binary_e      : *wide binary eccentricity*
!   - binary_f      : *wide binary f, initial true anomaly (deg,180=apastron)*
!   - binary_i      : *wide binary i, inclination (deg)*
!   - binary_w      : *wide binary w, argument of periapsis (deg)*
!   - deltat        : *output interval as fraction of orbital period*
!   - discstrat     : *stratify disc? (0=no,1=yes)*
!   - dist_unit     : *distance unit (e.g. au,pc,kpc,0.1pc)*
!   - einst_prec    : *include Einstein precession*
!   - flyby_O       : *position angle of ascending node (deg)*
!   - flyby_a       : *distance of minimum approach*
!   - flyby_d       : *initial distance (units of dist. min. approach)*
!   - flyby_i       : *inclination (deg)*
!   - ibinary       : *binary orbit (0=bound,1=unbound [flyby])*
!   - ipotential    : *potential (1=central point mass,*
!   - m1            : *first hierarchical level primary mass*
!   - m2            : *first hierarchical level secondary mass*
!   - mass_unit     : *mass unit (e.g. solarm,jupiterm,earthm)*
!   - norbits       : *maximum number of orbits at outer disc*
!   - np            : *number of gas particles*
!   - nplanets      : *number of planets*
!   - nsinks        : *number of sinks*
!   - q2            : *tight binary mass ratio*
!   - qatm          : *sound speed power law index of atmosphere*
!   - radkappa      : *constant radiation opacity kappa*
!   - ramp          : *Do you want to ramp up the planet mass slowly?*
!   - rho_core      : *planet core density (cgs units)*
!   - setplanets    : *add planets? (0=no,1=yes)*
!   - subst         : *star to substitute*
!   - surface_force : *model m1 as planet with surface*
!   - temp_atm0     : *atmosphere temperature scaling factor*
!   - temp_mid0     : *midplane temperature scaling factor*
!   - use_mcfost    : *use the mcfost library*
!   - z0            : *z scaling factor*
!
! :Dependencies: centreofmass, dim, dust, eos, extern_binary,
!   extern_corotate, extern_lensethirring, externalforces, fileutils,
!   growth, infile_utils, io, kernel, memory, options, part, physcon,
!   prompting, radiation_utils, set_dust, set_dust_options, setbinary,
!   setdisc, setflyby, spherical, timestep, units, vectorutils
!
 use dim,              only:use_dust,maxalpha,use_dustgrowth,maxdusttypes,&
                            maxdustlarge,maxdustsmall,compiled_with_mcfost
 use externalforces,   only:iext_star,iext_binary,iext_lensethirring,&
                            iext_einsteinprec,iext_corot_binary,iext_corotate,&
                            update_externalforce
 use extern_binary,    only:binarymassr,accradius1,accradius2,ramp,surface_force,eps_soft1
 use fileutils,        only:make_tags_unique
 use growth,           only:ifrag,isnow,rsnow,Tsnow,vfragSI,vfraginSI,vfragoutSI,gsizemincgs
 use io,               only:master,warning,error,fatal
 use kernel,           only:hfact_default
 use options,          only:use_dustfrac,iexternalforce,use_hybrid
 use options,          only:use_mcfost,use_mcfost_stellar_parameters,mcfost_computes_Lacc
 use part,             only:xyzmh_ptmass,maxvxyzu,vxyz_ptmass,ihacc,ihsoft,igas,&
                            idust,iphase,dustprop,dustfrac,ndusttypes,ndustsmall,&
                            ndustlarge,grainsize,graindens,nptmass,iamtype,dustgasprop,&
                            VrelVf,rad,radprop,ikappa,iradxi
 use physcon,          only:au,solarm,jupiterm,earthm,pi,years
 use setdisc,          only:scaled_sigma,get_disc_mass
 use set_dust_options, only:set_dust_default_options,dust_method,dust_to_gas,&
                            ndusttypesinp,ndustlargeinp,ndustsmallinp,isetdust,&
                            dustbinfrac,check_dust_method
 use units,            only:umass,udist,utime
 use dim,              only:do_radiation
 use radiation_utils,  only:set_radiation_and_gas_temperature_equal
 use memory,           only:allocate_memory
 implicit none

 public  :: setpart

 private

 !--resolution
 integer :: np,np_dust(maxdustlarge)

 !--setup filename
 character(len=100) :: filename

 !--central objects
 real    :: mcentral
 real    :: m1,m2,accr1,accr2,m2a,m2b,q2,accr2a,accr2b
 integer :: icentral,ipotential,ibinary
 integer :: nsinks,subst
 real    :: binary_a,binary_e,binary_i,binary_O,binary_w,binary_f,binary2_a,binary2_e,binary2_i,binary2_O,binary2_w,binary2_f
 real    :: flyby_a,flyby_d,flyby_O,flyby_i
 real    :: bhspin,bhspinangle
 logical :: einst_prec

 !--stratification
 real    :: temp_atm0,temp_mid0
 real    :: z0_ref

 !--discs
 integer, parameter :: maxdiscs = 4

 character(len=20) :: disclabel
 character(len=*), dimension(maxdiscs), parameter :: disctype = &
    (/'binary   ', &
      'primary  ', &
      'secondary', &
      'triple   '/)

 real    :: star_m(maxdiscs)
 real    :: totmass_gas

 integer :: ndiscs
 integer :: onlydisc
 integer :: isetgas(maxdiscs)
 logical :: iuse_disc(maxdiscs)
 integer :: sigmaprofilegas(maxdiscs)
 logical :: ismoothgas(maxdiscs)
 logical :: itapergas(maxdiscs)
 integer :: itapersetgas(maxdiscs)
 logical :: iwarp(maxdiscs)
 logical :: use_global_iso
 real    :: alphaSS

 real    :: R_in(maxdiscs),R_out(maxdiscs),R_ref(maxdiscs),R_c(maxdiscs)
 real    :: pindex(maxdiscs),disc_m(maxdiscs),sig_ref(maxdiscs),sig_norm(maxdiscs)
 real    :: qindex(maxdiscs),H_R(maxdiscs)
 real    :: posangl(maxdiscs),incl(maxdiscs)
 real    :: annulus_m(maxdiscs),R_inann(maxdiscs),R_outann(maxdiscs)
 real    :: R_warp(maxdiscs),H_warp(maxdiscs)
 real    :: Q_min(maxdiscs)

 integer :: sigmaprofiledust(maxdiscs,maxdusttypes)
 logical :: ismoothdust(maxdiscs,maxdusttypes)
 logical :: itaperdust(maxdiscs,maxdusttypes)
 integer :: itapersetdust(maxdiscs,maxdusttypes)
 real    :: disc_mdust(maxdiscs,maxdusttypes),sig_normdust(maxdiscs,maxdusttypes)
 real    :: R_indust(maxdiscs,maxdusttypes),R_indust_swap(maxdiscs,maxdusttypes)
 real    :: R_outdust(maxdiscs,maxdusttypes),R_outdust_swap(maxdiscs,maxdusttypes)
 real    :: R_c_dust(maxdiscs,maxdusttypes)
 real    :: pindex_dust(maxdiscs,maxdusttypes),qindex_dust(maxdiscs,maxdusttypes)
 real    :: H_R_dust(maxdiscs,maxdusttypes)

 !--planets
 integer, parameter :: maxplanets = 9

 character(len=*), dimension(maxplanets), parameter :: planets = &
    (/'1','2','3','4','5','6','7','8','9' /)

 logical :: questplanets,istratify
 integer :: nplanets,setplanets, discstrat
 real    :: mplanet(maxplanets),rplanet(maxplanets)
 real    :: accrplanet(maxplanets),inclplan(maxplanets)
 real    :: period_planet_longest

 !--planetary atmosphere
 integer :: npart_planet_atm
 integer :: atm_type
 real    :: rho_core_cgs
 real    :: Ratm_in
 real    :: Ratm_out
 real    :: Natmfrac

 !--units
 character(len=20) :: dist_unit,mass_unit

 !--time
 real    :: tinitial
 real    :: deltat
 integer :: norbits

 !--other
 logical :: ichange_method
 real    :: iradkappa = huge(iradkappa)/10.
contains

!--------------------------------------------------------------------------
!+
! This is the only public subroutine of the module
!+
!--------------------------------------------------------------------------
subroutine setpart(id,npart,npartoftype,xyzh,massoftype,vxyzu,polyk,gamma,hfact,time,fileprefix)
 integer,           intent(in)    :: id
 integer,           intent(out)   :: npart
 integer,           intent(out)   :: npartoftype(:)
 real,              intent(out)   :: xyzh(:,:)
 real,              intent(out)   :: massoftype(:)
 real,              intent(out)   :: vxyzu(:,:)
 real,              intent(out)   :: polyk
 real,              intent(out)   :: gamma
 real,              intent(out)   :: hfact
 real,              intent(inout) :: time
 character(len=20), intent(in)    :: fileprefix

 write(*,"(/,65('-'),/,/,5x,a,/,/,65('-'))") 'Welcome to the New Disc Setup'

 !--set default options
 call set_default_options()

 !--set time
 time = tinitial

 !--get disc setup parameters from file or interactive setup
 call get_setup_parameters(id,fileprefix)

 !--allocate memory
 !nalloc = np
 !if (use_dust) nalloc = nalloc + sum(np_dust)
 !call allocate_memory(nalloc, part_only=.true.)

 !--setup units
 call setup_units()

 !--compute number of discs based on setup options
 call number_of_discs()

 !--setup central object(s), i.e. sink particle(s) or potential
 call setup_central_objects()

 !--setup equation of state
 call equation_of_state(gamma)

 !--set surface density profile based on setup options
 call surface_density_profile()

 !--setup grain size distribution
 call setup_dust_grain_distribution()

 !--compute disc mass and surface density normalization
 call calculate_disc_mass()

 !--setup disc(s)
 call setup_discs(id,fileprefix,hfact,gamma,npart,polyk,npartoftype,massoftype,xyzh,vxyzu)

 !--planet atmospheres
 call planet_atmosphere(id,npart,xyzh,vxyzu,npartoftype,gamma,hfact)

 !--initialise dustprop for dust particles only
 call initialise_dustprop(npart)

 !--check dust method for validity
 call check_dust_method(dust_method,ichange_method)

 !--print information about the angular momenta
 call print_angular_momentum(npart,xyzh,vxyzu)

 !--print dust information
 call print_dust()

 !--planets
 call set_planets(npart,massoftype,xyzh)

 !--reset centre of mass to the origin
 call set_centreofmass(npart,xyzh,vxyzu)

 !--set tmax and dtmax
 call set_tmax_dtmax()

 if (do_radiation) then
    rad(iradxi,1:npart)=0.!call set_radiation_and_gas_temperature_equal(npart,xyzh,vxyzu,massoftype,rad)
    radprop(ikappa,1:npart) = iradkappa
 endif

 !--remind user to check for warnings and errors
 write(*,20)
20 format(/, &
   "-----------------------------------------------------------------",/, &
   "",/, &
   "     Check output for warnings and errors",/, &
   "",/, &
   "-----------------------------------------------------------------",/)

 return

end subroutine setpart

!--------------------------------------------------------------------------
!
! Set default options
!
!--------------------------------------------------------------------------
subroutine set_default_options()

 integer :: i

 !--time
 tinitial = 0.

 !--units
 dist_unit = 'au'
 mass_unit = 'solarm'

 !--central object(s)
 icentral = 1

 !--external potential
 ipotential = 1

 !--point mass
 iexternalforce = iext_star
 m1    = 1.
 m2    = 1.
 accr1 = 1.
 accr2 = 1.

 !--planetary atmosphere
 surface_force = .false.

 !--spinning black hole (Lense-Thirring)
 einst_prec = .false.
 bhspin      = 1.
 bhspinangle = 0.

 !--sink particle(s)
 nsinks = 1
 ibinary = 0

 !--binary
 binary_a = 10.
 binary_e = 0.
 binary_i = 0.
 binary_O = 0.
 binary_w = 270.
 binary_f = 180.

 !--flyby
 flyby_a  = 200.
 flyby_d  = 10.
 flyby_O  = 0.
 flyby_i  = 0.

 !--multiple disc options
 iuse_disc = .false.
 iuse_disc(1) = .true.
 ndiscs = 1

 !--eos
 use_global_iso = .false.

 !--dust distribution
 call set_dust_default_options()

 !--gas disc
 R_in         = 1.
 R_out        = 150.
 R_ref        = 1.
 R_c          = 150.
 R_warp       = 0.
 H_warp       = 0.
 isetgas      = 0
 itapergas    = .false.
 itapersetgas = 0
 ismoothgas   = .true.
 iwarp        = .false.
 pindex       = 1.
 qindex       = 0.25
 alphaSS      = 0.005
 posangl      = 0.
 incl         = 0.
 H_R          = 0.05
 disc_m       = 0.05
 sig_norm     = 1.e-02
 sig_ref      = 1.e-02
 Q_min        = 1.0
 annulus_m    = 0.05
 R_inann      = 1.
 R_outann     = 150.

 !--dust disc
 R_indust      = 1.
 R_outdust     = 150.
 pindex_dust   = 1.
 qindex_dust   = 0.25
 H_R_dust      = 0.05
 itaperdust    = .false.
 itapersetdust = 0
 ismoothdust   = .true.
 R_c_dust      = 150.

 !--dust growth
 ifrag = 1
 isnow = 0
 rsnow = 100.
 Tsnow = 150.
 vfragSI = 15.
 vfraginSI = 5.
 vfragoutSI = 15.
 gsizemincgs = 5.e-3

 !--resolution
 np = 1000000
 np_dust = np/maxdustlarge/5

 !--planets
 questplanets  = .false.
 setplanets    = 0
 nplanets      = 0
 mplanet       = 1.
 rplanet       = (/ (10.*i, i=1,maxplanets) /)
 accrplanet    = 0.25
 inclplan      = 0.

 !--stratification
 istratify     = .false.
 discstrat     = 0
 temp_mid0     = 24.
 temp_atm0     = 63.
 z0_ref        = 9.

 !--simulation time
 deltat  = 0.1
 norbits = 100

 !--planetary atmospheres
 atm_type     = 1
 rho_core_cgs = 5.
 Ratm_in      = 1.
 Ratm_out     = 3.
 Natmfrac     = 0.

end subroutine set_default_options

!--------------------------------------------------------------------------
!
! Get setup parameters from interactive setup or file
!
!--------------------------------------------------------------------------
subroutine get_setup_parameters(id,fileprefix)
 integer,           intent(in) :: id
 character(len=20), intent(in) :: fileprefix

 logical :: iexist,seq_exists
 integer :: j,ierr

 filename=trim(fileprefix)//'.setup'
 inquire(file=filename,exist=iexist)
 if (iexist) then
    !--read from setup file
    call read_setupfile(filename,ierr)
    if (id==master) call write_setupfile(filename)
    if (ierr /= 0) then
       stop
    endif

    !--setup multiple discs each with different orbital parameters
    !  specified in orbits.dat
    inquire(file='orbits.dat',exist=iexist)
    inquire(file=trim(fileprefix)//'A.setup',exist=seq_exists)
    if (iexist .and. .not.seq_exists) then
       open(unit=23,file='orbits.dat',status='old',iostat=ierr)
       j = 0
       do while(ierr==0)
          read(23,*,iostat=ierr) binary_a,binary_e,binary_i,binary_O,binary_w,binary_f
          if (ierr==0) then
             j = j + 1
             write(filename,"(a)") trim(fileprefix)//achar(j+64)//'.setup'
             if (id==master) call write_setupfile(filename)
          endif
       enddo
       close(unit=23)
       stop
    endif

 elseif (id==master) then

    !--interactive setup
    print "(a,/)",' '//trim(filename)//' not found: using interactive setup'
    call setup_interactive()

    !--write setup file from interactive setup
    call write_setupfile(filename)
    print "(/,a)",' >>> please edit '//trim(filename)//' to set parameters for your problem then rerun phantomsetup <<<'
    stop

 else

    stop

 endif

end subroutine get_setup_parameters

!--------------------------------------------------------------------------
!
! Set the units
!
!--------------------------------------------------------------------------
subroutine setup_units()
 use units, only:set_units,select_unit

 integer :: ierr

 if (icentral==0 .and. ipotential==3) then
    !--black hole units
    !  note: distance unit not used but (currently) required in the .setup file
    call select_unit(mass_unit,umass,ierr)
    if (ierr /= 0) call error('setup_disc','mass unit not recognised')
    call set_units(mass=umass,c=1.d0)
 else
    !--stellar units
    call select_unit(mass_unit,umass,ierr)
    if (ierr /= 0) call error('setup_disc','mass unit not recognised')
    call select_unit(dist_unit,udist,ierr)
    if (ierr /= 0) call error('setup_disc','length unit not recognised')
    call set_units(dist=udist,mass=umass,G=1.d0)
 endif

end subroutine setup_units

!--------------------------------------------------------------------------
!
! Calculate the number of required discs
!
!--------------------------------------------------------------------------
subroutine number_of_discs()

 integer :: i

 ndiscs = max(count(iuse_disc),1)
 !--index of disc (if only one)
 onlydisc = 0
 if (ndiscs==1) then
    do i=1,maxdiscs
       if (iuse_disc(i)) onlydisc = i
    enddo
 endif

end subroutine number_of_discs

!--------------------------------------------------------------------------
!
! Set the equation of state
!
!--------------------------------------------------------------------------
subroutine equation_of_state(gamma)
 use eos,     only:isink,qfacdisc,qfacdisc2,polyk2,beta_z,z0
 use options, only:ieos,icooling
 use options, only:nfulldump,alphau,ipdv_heating,ishock_heating
 real, intent(out) :: gamma
 real              :: H_R_atm, cs

 logical :: is_isothermal
 integer :: i

 is_isothermal = (maxvxyzu==3)
 if (use_mcfost) then
    is_isothermal = .false.
    nfulldump = 1
 endif

 if (is_isothermal) then

    !--isothermal
    gamma = 1.0
    if (ndiscs /= 1) then
       !--multiple discs
       if (use_global_iso) then
          !--globally isothermal
          ieos = 1
          qindex = 0.
          qfacdisc = qindex(1)
          print "(/,a)",' setting ieos=1 for globally isothermal disc'
          if (iuse_disc(1)) then
             H_R(2) = sqrt(R_ref(2)/R_ref(1)*(m1+m2)/m1) * H_R(1)
             H_R(3) = sqrt(R_ref(3)/R_ref(1)*(m1+m2)/m2) * H_R(1)
             call warning('setup_disc','using circumbinary (H/R)_ref to set global temperature')
          elseif (iuse_disc(2)) then
             H_R(3) = sqrt(R_ref(3)/R_ref(2)*m1/m2) * H_R(2)
             call warning('setup_disc','using circumprimary (H/R)_ref to set global temperature')
          endif
       else
          !--locally isothermal prescription from Farris et al. (2014) for binary system
          ieos = 14
          print "(/,a)",' setting ieos=14 for locally isothermal from Farris et al. (2014)'
          if (iuse_disc(1)) then
             qfacdisc = qindex(1)
             call warning('setup_disc','using circumbinary (H/R)_ref to set global temperature')
          elseif (iuse_disc(2)) then
             qfacdisc = qindex(2)
             call warning('setup_disc','using circumprimary (H/R)_ref to set global temperature')
          endif
       endif
    else
       !--single disc
       if (qindex(onlydisc) > 0.) then
          do i=1,maxdiscs
             !--eos around sink
             if (iuse_disc(i)) isink = i-1
          enddo
          !--locally isothermal
          if (isink /= 0 .and. isink /= 3) then ! isink == 3 special case, to be generalised
             ieos = 6
             print "(/,a)",' setting ieos=6 for locally isothermal disc around sink'
          else
             if (discstrat > 0) then
                ieos = 7
                print "(/,a)",' setting ieos=7 for locally isothermal disc with stratification'
                call temp_to_HR(temp_mid0,H_R(onlydisc),R_ref(onlydisc),mcentral,cs)
                call temp_to_HR(temp_atm0,H_R_atm,R_ref(onlydisc),mcentral,cs)
                polyk2 = (cs*(1./R_ref(onlydisc))**(-qfacdisc2))**2
                z0 = z0_ref/R_ref(onlydisc)**beta_z
             else
                ieos = 3
                print "(/,a)",' setting ieos=3 for locally isothermal disc around origin'
             endif
             isink = 0 ! In the case isink==3, to be generalized
          endif
          qfacdisc = qindex(onlydisc)
       endif
    endif

 else

    !--adiabatic
    ieos = 2
    gamma = 5./3.
    icooling = 1

    if (use_mcfost) then
       icooling = 0
       ipdv_heating = 0
       ishock_heating = 0
       alphau = 0
    endif

 endif

end subroutine equation_of_state

!--------------------------------------------------------------------------
!
! Set the surface density profile choice
!
!    0 = power law
!    1 = exponentially tapered power law
!    2 = smoothed power law
!    3 = both tapered and smoothed
!    4 = alternative taper
!    5 = alternative taper with smoothing
!
!--------------------------------------------------------------------------
subroutine surface_density_profile()

 integer :: i,j

 !--gas profile
 do i=1,maxdiscs
    sigmaprofilegas(i) = 0
    if (itapergas(i)) sigmaprofilegas(i) = 1
    if (ismoothgas(i)) sigmaprofilegas(i) = 2
    if (itapergas(i) .and. ismoothgas(i)) sigmaprofilegas(i) = 3
    if (itapersetgas(i)==1) sigmaprofilegas(i) = 4
    if (itapersetgas(i)==1 .and. ismoothgas(i)) sigmaprofilegas(i) = 5
 enddo

 !--dust profile
 if (use_dust) then
    do i=1,maxdiscs
       do j=1,ndusttypes
          sigmaprofiledust(i,j) = 0
          if (itaperdust(i,j)) sigmaprofiledust(i,j) = 1
          if (ismoothdust(i,j)) sigmaprofiledust(i,j) = 2
          if (itaperdust(i,j) .and. ismoothdust(i,j)) sigmaprofiledust(i,j) = 3
          if (itapersetdust(i,j)==1) sigmaprofiledust(i,j) = 4
          if (itapersetdust(i,j)==1 .and. ismoothdust(i,j)) sigmaprofiledust(i,j) = 5
       enddo
       !--swap radii to keep dust profile the same as gas within [R_indust,R_outdust]
       if (isetdust == 2) then
          R_indust_swap(i,:)  = R_in(i)
          R_outdust_swap(i,:) = R_out(i)
       else
          R_indust_swap(i,:)  = R_indust(i,:)
          R_outdust_swap(i,:) = R_outdust(i,:)
       endif
    enddo
 endif

end subroutine surface_density_profile

!--------------------------------------------------------------------------
!
! Set up the central object(s)
!
!--------------------------------------------------------------------------
subroutine setup_central_objects()
 use externalforces,       only:mass1,accradius1
 use extern_lensethirring, only:blackhole_spin,blackhole_spin_angle
 use setbinary,            only:set_binary,set_multiple
 use setflyby,             only:set_flyby

 integer :: i,ierr

 mcentral = m1
 select case (icentral)
 case (0)
    select case (ipotential)
    case (1)
       print "(/,a)",' Central point mass represented by external force with accretion boundary'
       print "(a,g10.3,a)",'   Object mass:      ', m1,    trim(mass_unit)
       print "(a,g10.3,a)",'   Accretion Radius: ', accr1, trim(dist_unit)
       mass1      = m1
       accradius1 = accr1
       mcentral   = m1
    case (2)
       print "(/,a)",' Central binary represented by external force with accretion boundary'
       print "(a,g10.3,a)",'   Primary mass:       ', m2,    trim(mass_unit)
       print "(a,g10.3)",  '   Binary mass ratio:  ', m1/m2
       print "(a,g10.3,a)",'   Accretion Radius 1: ', accr1, trim(dist_unit)
       print "(a,g10.3,a)",'   Accretion Radius 2: ', accr2, trim(dist_unit)
       mass1       = m1
       binarymassr = m2/(m1+m2)
       accradius1  = accr1
       accradius2  = accr2
       if (iexternalforce == iext_corot_binary) then
          mcentral = m2
       else
          mcentral = m1 + m2
       endif
    case (3)
       print "(/,a)",' Central black hole represented by external force with accretion boundary'
       print "(a,g10.3,a)",'   Black hole mass:        ', m1,    trim(mass_unit)
       print "(a,g10.3,a)",'   Accretion Radius:       ', accr1, trim(dist_unit)
       print "(a,g10.3)",  '   Black hole spin:        ', bhspin
       print "(a,g10.3,a)",'   Black hole spin angle:  ', bhspinangle, 'deg'
       mass1                = m1
       accradius1           = accr1
       blackhole_spin       = bhspin
       blackhole_spin_angle = bhspinangle*(pi/180.0)
       mcentral             = m1
    end select
    call update_externalforce(iexternalforce,tinitial,0.)
 case (1)
    select case (nsinks)
    case (1)
       !--single star
       print "(/,a)",' Central object represented by a sink at the system origin'
       print "(a,g10.3,a)",'   Object mass:      ', m1,    trim(mass_unit)
       print "(a,g10.3,a)",'   Accretion Radius: ', accr1, trim(dist_unit)
       nptmass                      = 1
       xyzmh_ptmass(:,:)            = 0.
       xyzmh_ptmass(1:3,nptmass)    = 0.
       xyzmh_ptmass(4,nptmass)      = m1
       xyzmh_ptmass(ihacc,nptmass)  = accr1
       xyzmh_ptmass(ihsoft,nptmass) = accr1
       vxyz_ptmass                  = 0.
       mcentral                     = m1
    case (2)
       !--binary
       select case (ibinary)
       case (0)
          !--bound
          nptmass  = 0
          print "(/,a)",' Central objects represented by two sinks'
          print "(a,g10.3,a)",'   Primary mass:       ', m1,    trim(mass_unit)
          print "(a,g10.3)",  '   Binary mass ratio:  ', m2/m1
          print "(a,g10.3,a)",'   Accretion Radius 1: ', accr1, trim(dist_unit)
          print "(a,g10.3,a)",'   Accretion Radius 2: ', accr2, trim(dist_unit)
          call set_binary(m1,m2,semimajoraxis=binary_a,eccentricity=binary_e, &
                          posang_ascnode=binary_O,arg_peri=binary_w,incl=binary_i, &
                          f=binary_f,accretion_radius1=accr1,accretion_radius2=accr2, &
                          xyzmh_ptmass=xyzmh_ptmass,vxyz_ptmass=vxyz_ptmass,nptmass=nptmass,ierr=ierr)
          mcentral = m1 + m2
       case (1)
          !--unbound (flyby)
          print "(/,a)",' Central object represented by a sink at the system origin with a perturber sink'
          print "(a,g10.3,a)",'   Primary mass:       ', m1,    trim(mass_unit)
          print "(a,g10.3,a)",'   Perturber mass:     ', m2,    trim(mass_unit)
          print "(a,g10.3,a)",'   Accretion Radius 1: ', accr1, trim(dist_unit)
          print "(a,g10.3,a)",'   Accretion Radius 2: ', accr2, trim(dist_unit)
          call set_flyby(m1,m2,minimum_approach=flyby_a, &
                         initial_dist=flyby_d,posang_ascnode=flyby_O,inclination=flyby_i, &
                         accretion_radius1=accr1,accretion_radius2=accr2, &
                         xyzmh_ptmass=xyzmh_ptmass,vxyz_ptmass=vxyz_ptmass,nptmass=nptmass,ierr=ierr)
          mcentral = m1
       end select
    case (3)
       !-- hierarchical triple
       nptmass  = 0
       print "(/,a)",' Central objects represented by a hierarchical triple'
       print "(a,g10.3,a)",'     First hierarchical level primary mass: ', m1,    trim(mass_unit)
       print "(a,g10.3,a)",'   First hierarchical level secondary mass: ', m2,    trim(mass_unit)
       print "(a,g10.3)",  '                    Wide binary mass ratio: ', m2/m1
       print "(a,g10.3)",  '                   Tight binary mass ratio: ', q2
       print "(a,g10.3)",  '                    Star to be substituted: ', abs(subst)
       print "(a,g10.3,a)",'                        Accretion Radius 1: ', accr1, trim(dist_unit)
       print "(a,g10.3,a)",'                       Accretion Radius 2a: ', accr2a, trim(dist_unit)
       print "(a,g10.3,a)",'                       Accretion Radius 2b: ', accr2b, trim(dist_unit)

       if (subst>0) then
          print "(a,g10.3,a)",'      Tight binary orientation referred to: substituted star orbital plane'
       else
          print "(a,g10.3,a)",'      Tight binary orientation referred to: sky'
       endif



       call set_multiple(m1,m2,semimajoraxis=binary_a,eccentricity=binary_e, &
            posang_ascnode=binary_O,arg_peri=binary_w,incl=binary_i, &
            f=binary_f,accretion_radius1=accr1,accretion_radius2=accr1, &
            xyzmh_ptmass=xyzmh_ptmass,vxyz_ptmass=vxyz_ptmass,nptmass=nptmass,ierr=ierr)

       call set_multiple(m2/(q2+1),m2*q2/(q2+1),semimajoraxis=binary2_a,eccentricity=binary2_e, &
            posang_ascnode=binary2_O,arg_peri=binary2_w,incl=binary2_i, &
            f=binary2_f,accretion_radius1=accr2a,accretion_radius2=accr2b, &
            xyzmh_ptmass=xyzmh_ptmass,vxyz_ptmass=vxyz_ptmass,nptmass=nptmass, subst=subst,ierr=ierr)


       mcentral = m1 + m2
    end select
 end select

 !--set array of central object masses
 star_m = (/mcentral, m1, m2, m1+m2/)
 do i=1,maxdiscs
    if (.not.iuse_disc(i)) star_m(i) = 0.
 enddo

end subroutine setup_central_objects

!--------------------------------------------------------------------------
!
! Set the grain size distribution
!
!--------------------------------------------------------------------------
subroutine setup_dust_grain_distribution()
 use dust,             only:grainsizecgs,graindenscgs
 use set_dust,         only:set_dustbinfrac
 use set_dust_options, only:grainsizeinp,graindensinp,igrainsize,igraindens,&
                            smincgs,smaxcgs,sindex

 if (use_dust) then
    grainsize = 0.
    graindens = 0.
    if (ndusttypes > 1) then
       select case(igrainsize)
       case(0)
          call set_dustbinfrac(smincgs,smaxcgs,sindex,dustbinfrac(1:ndusttypes),grainsize(1:ndusttypes))
          grainsize(1:ndusttypes) = grainsize(1:ndusttypes)/udist
       case(1)
          grainsize(1:ndusttypes) = grainsizeinp(1:ndusttypes)/udist
       end select
       select case(igraindens)
       case(0)
          graindens(1:ndusttypes) = graindensinp(1)/umass*udist**3
       case(1)
          graindens(1:ndusttypes) = graindensinp(1:ndusttypes)/umass*udist**3
       end select
    else
       grainsize(1) = grainsizeinp(1)/udist
       graindens(1) = graindensinp(1)/umass*udist**3
       grainsizecgs = grainsizeinp(1)
       graindenscgs = graindensinp(1)
    endif
 endif

end subroutine setup_dust_grain_distribution

!--------------------------------------------------------------------------
!
! Calculate the required disc masses
!
!--------------------------------------------------------------------------
subroutine calculate_disc_mass()

 integer :: i,j
 integer, parameter :: maxbins = 4096

 real :: enc_m(maxbins),rad(maxbins)
 real :: Q_mintmp,disc_mtmp,annulus_mtmp

 totmass_gas  = 0.

 do i=1,maxdiscs
    if (iuse_disc(i)) then

       !--gas discs
       select case(isetgas(i))
       case (0)
          !--set sigma normalisation from disc mass
          sig_norm(i) = 1.d0
          call get_disc_mass(disc_mtmp,enc_m,rad,Q_mintmp,sigmaprofilegas(i),sig_norm(i), &
                             star_m(i),pindex(i),qindex(i),R_in(i),R_out(i),R_ref(i),R_c(i), &
                             H_R(i))
          sig_norm(i) = sig_norm(i) * disc_m(i) / disc_mtmp
       case (1)
          !--set disc mass from annulus mass
          sig_norm(i) = 1.d0
          call get_disc_mass(annulus_mtmp,enc_m,rad,Q_mintmp,sigmaprofilegas(i),sig_norm(i), &
                             star_m(i),pindex(i),qindex(i),R_inann(i),R_outann(i),R_ref(i),R_c(i), &
                             H_R(i))
          sig_norm(i) = sig_norm(i) * annulus_m(i) / annulus_mtmp
          call get_disc_mass(disc_m(i),enc_m,rad,Q_min(i),sigmaprofilegas(i),sig_norm(i), &
                             star_m(i),pindex(i),qindex(i),R_in(i),R_out(i),R_ref(i),R_c(i), &
                             H_R(i))
       case (2)
          !--set disc mass from sigma normalisation
          call get_disc_mass(disc_m(i),enc_m,rad,Q_min(i),sigmaprofilegas(i),sig_norm(i), &
                             star_m(i),pindex(i),qindex(i),R_in(i),R_out(i),R_ref(i),R_c(i), &
                             H_R(i))
       case (3)
          !--set disc mass from sigma at reference radius
          if (.not.(R_in(i) < R_ref(i)) .and. ismoothgas(i)) call fatal('setup_disc', &
             'if smoothing inner disc and setting disc mass by sigma(R_ref), require R_in < R_ref')
          sig_norm(i) = sig_ref(i) / scaled_sigma(R_ref(i),sigmaprofilegas(i),pindex(i),R_ref(i),R_in(i),R_out(i),R_c(i))
          call get_disc_mass(disc_m(i),enc_m,rad,Q_min(i),sigmaprofilegas(i),sig_norm(i), &
                             star_m(i),pindex(i),qindex(i),R_in(i),R_out(i),R_ref(i),R_c(i), &
                             H_R(i))
       case (4)
          !--set disc mass from minimum Toomre Q
          sig_norm(i) = 1.d0
          call get_disc_mass(disc_mtmp,enc_m,rad,Q_mintmp,sigmaprofilegas(i),sig_norm(i), &
                             star_m(i),pindex(i),qindex(i),R_in(i),R_out(i),R_ref(i),R_c(i), &
                             H_R(i))
          sig_norm(i) = sig_norm(i) * Q_mintmp / Q_min(i)
          !--recompute actual disc mass and Toomre Q
          call get_disc_mass(disc_m(i),enc_m,rad,Q_min(i),sigmaprofilegas(i),sig_norm(i), &
                             star_m(i),pindex(i),qindex(i),R_in(i),R_out(i),R_ref(i),R_c(i), &
                             H_R(i))
       end select

       totmass_gas = totmass_gas + disc_m(i)

       !--dust discs
       if (use_dust) then
          disc_mdust(i,:) = 0.
          do j=1,ndusttypes
             disc_mdust(i,j) = disc_m(i) * dust_to_gas * dustbinfrac(j)
             sig_normdust(i,j) = 1.d0
             call get_disc_mass(disc_mtmp,enc_m,rad,Q_mintmp,sigmaprofiledust(i,j), &
                                sig_normdust(i,j),star_m(i),pindex_dust(i,j),qindex_dust(i,j), &
                                R_indust_swap(i,j),R_outdust_swap(i,j),R_ref(i),R_c_dust(i,j),H_R_dust(i,j))
             sig_normdust(i,j) = sig_normdust(i,j) * disc_mdust(i,j) / disc_mtmp
          enddo
       endif
    endif
 enddo

end subroutine calculate_disc_mass

!--------------------------------------------------------------------------
!
! Set up the discs
!
!--------------------------------------------------------------------------
subroutine setup_discs(id,fileprefix,hfact,gamma,npart,polyk,&
                       npartoftype,massoftype,xyzh,vxyzu)
 use options,   only:alpha
 use setbinary, only:Rochelobe_estimate
 use setdisc,   only:set_disc
 integer,           intent(in)    :: id
 character(len=20), intent(in)    :: fileprefix
 real,              intent(out)   :: hfact
 real,              intent(in)    :: gamma
 integer,           intent(out)   :: npart
 real,              intent(out)   :: polyk
 integer,           intent(out)   :: npartoftype(:)
 real,              intent(out)   :: massoftype(:)
 real,              intent(inout) :: xyzh(:,:)
 real,              intent(inout) :: vxyzu(:,:)

 integer            :: i,j,itype
 integer            :: npingasdisc,npindustdisc
 integer            :: iprofilegas,iprofiledust
 real               :: Rochelobe
 real               :: polyk_dust
 real               :: xorigini(3),vorigini(3)
 real               :: alpha_returned(maxdiscs)
 character(len=100) :: prefix
 character(len=100) :: dustprefix(maxdusttypes)

 hfact = hfact_default
 incl    = incl*(pi/180.0)
 posangl = posangl*(pi/180.0)
 if (maxalpha==0) alpha = alphaSS
 npart = 0
 npartoftype(:) = 0

 do i=1,maxdiscs
    if (iuse_disc(i)) then

       if (ndiscs > 1) then
          print "(/,a)",'>>> Setting up circum'//trim(disctype(i))//' disc <<<'
          prefix = trim(fileprefix)//'-'//disctype(i)
       else
          prefix = fileprefix
       endif

       !--set disc origin
       select case(i)
       case(3)
          !--circumsecondary
          xorigini  = xyzmh_ptmass(1:3,2)
          vorigini  = vxyz_ptmass(1:3,2)
          Rochelobe = Rochelobe_estimate(m1,m2,binary_a)
       case(2)
          !--circumprimary
          xorigini  = xyzmh_ptmass(1:3,1)
          vorigini  = vxyz_ptmass(1:3,1)
          Rochelobe = Rochelobe_estimate(m2,m1,binary_a)
       case default
          !--single disc or circumbinary or circumtriple
          !  centre of mass of binary defined to be zero (see set_binary)
          xorigini  = 0.
          vorigini  = 0.
          Rochelobe = huge(0.)
       end select

       if ((ndiscs > 1 .and. ibinary==0) .and. (R_out(i) > Rochelobe)) then
          call warning('setup_disc', &
             'Outer disc radius for circum'//trim(disctype(i))//' > Roche lobe of ' &
             //trim(disctype(i)))
       endif

       !--taper gas disc
       iprofilegas = 0
       if (itapergas(i)) iprofilegas = 1
       if (itapersetgas(i) == 1) iprofilegas = 2

       !--set disc(s)
       if (use_dust .and. use_dustfrac) then

          !--taper dust disc
          iprofiledust = 0
          if (itaperdust(i,1)) iprofiledust = 1
          if (itapersetdust(i,1) == 1) iprofiledust = 2

          !--gas and dust mixture disc
          npingasdisc = int(disc_m(i)/totmass_gas*np)

          call set_disc(id,master        = master,               &
                        mixture          = .true.,               &
                        npart            = npingasdisc,          &
                        npart_start      = npart + 1,            &
                        rref             = R_ref(i),             &
                        rmin             = R_in(i),              &
                        rmax             = R_out(i),             &
                        rmindust         = R_indust(i,1),        &
                        rmaxdust         = R_outdust(i,1),       &
                        indexprofile     = iprofilegas,          &
                        indexprofiledust = iprofiledust,         &
                        rc               = R_c(i),               &
                        rcdust           = R_c_dust(i,1),        &
                        p_index          = pindex(i),            &
                        p_indexdust      = pindex_dust(i,1),     &
                        q_index          = qindex(i),            &
                        q_indexdust      = qindex_dust(i,1),     &
                        HoverR           = H_R(i),               &
                        HoverRdust       = H_R_dust(i,1),        &
                        disc_mass        = disc_m(i),            &
                        disc_massdust    = sum(disc_mdust(i,:)), &
                        star_mass        = star_m(i),            &
                        gamma            = gamma,                &
                        particle_mass    = massoftype(igas),     &
                        xyz_origin       = xorigini,             &
                        vxyz_origin      = vorigini,             &
                        hfact            = hfact,                &
                        xyzh             = xyzh,                 &
                        vxyzu            = vxyzu,                &
                        polyk            = polyk,                &
                        alpha            = alpha,                &
                        ismooth          = ismoothgas(i),        &
                        position_angle   = posangl(i),           &
                        inclination      = incl(i),              &
                        rwarp            = R_warp(i),            &
                        warp_smoothl     = H_warp(i),            &
                        bh_spin          = bhspin,               &
                        prefix           = prefix)

          !--set dustfrac
          call set_dustfrac(i,npart+1,npart+1+npingasdisc,xyzh,xorigini)

          npart = npart + npingasdisc
          npartoftype(igas) = npartoftype(igas) + npingasdisc

          if (use_hybrid) then
             if (ndustlarge > 1) then
                dustprefix = trim(prefix)//'-'
                call make_tags_unique(ndustlarge,dustprefix)
             else
                dustprefix = trim(prefix)
             endif

             !--dust disc(s)
             do j=1,ndustlarge

                npindustdisc = int(disc_mdust(i,j)/sum(disc_mdust(:,j))*np_dust(j))
                itype = idust + j - 1

                !--taper dust disc
                iprofiledust = 0
                if (itaperdust(i,j)) iprofiledust = 1

                call set_disc(id,master      = master,             &
                              npart          = npindustdisc,       &
                              npart_start    = npart + 1,          &
                              particle_type  = itype,              &
                              rref           = R_ref(i),           &
                              rmin           = R_indust(i,j),      &
                              rmax           = R_outdust(i,j),     &
                              indexprofile   = iprofiledust,       &
                              rc             = R_c_dust(i,j),      &
                              p_index        = pindex_dust(i,j),   &
                              q_index        = qindex_dust(i,j),   &
                              HoverR         = H_R_dust(i,j),      &
                              disc_mass      = disc_mdust(i,j),    &
                              star_mass      = star_m(i),          &
                              gamma          = gamma,              &
                              particle_mass  = massoftype(itype),  &
                              xyz_origin     = xorigini,           &
                              vxyz_origin    = vorigini,           &
                              hfact          = hfact,              &
                              xyzh           = xyzh,               &
                              vxyzu          = vxyzu,              &
                              polyk          = polyk_dust,         &
                              ismooth        = ismoothdust(i,j),   &
                              position_angle = posangl(i),         &
                              inclination    = incl(i),            &
                              rwarp          = R_warp(i),          &
                              warp_smoothl   = H_warp(i),          &
                              bh_spin        = bhspin,             &
                              prefix         = dustprefix(j))

                npart = npart + npindustdisc
                npartoftype(itype) = npartoftype(itype) + npindustdisc

             enddo
          endif
       else

          !--gas disc
          npingasdisc = int(disc_m(i)/totmass_gas*np)

          call set_disc(id,master       = master,             &
                        npart           = npingasdisc,        &
                        npart_start     = npart + 1,          &
                        particle_type   = igas,               &
                        rref            = R_ref(i),           &
                        rmin            = R_in(i),            &
                        rmax            = R_out(i),           &
                        indexprofile    = iprofilegas,        &
                        rc              = R_c(i),             &
                        p_index         = pindex(i),          &
                        q_index         = qindex(i),          &
                        HoverR          = H_R(i),             &
                        disc_mass       = disc_m(i),          &
                        star_mass       = star_m(i),          &
                        gamma           = gamma,              &
                        particle_mass   = massoftype(igas),   &
                        xyz_origin      = xorigini,           &
                        vxyz_origin     = vorigini,           &
                        hfact           = hfact,              &
                        xyzh            = xyzh,               &
                        vxyzu           = vxyzu,              &
                        polyk           = polyk,              &
                        alpha           = alpha,              &
                        ismooth         = ismoothgas(i),      &
                        position_angle  = posangl(i),         &
                        inclination     = incl(i),            &
                        rwarp           = R_warp(i),          &
                        warp_smoothl    = H_warp(i),          &
                        bh_spin         = bhspin,             &
                        prefix          = prefix)

          npart = npart + npingasdisc
          npartoftype(igas) = npartoftype(igas) + npingasdisc

          if (use_dust) then

             if (ndustlarge > 1) then
                dustprefix = trim(prefix)//'-'
                call make_tags_unique(ndustlarge,dustprefix)
             else
                dustprefix = trim(prefix)
             endif

             !--dust disc(s)
             do j=1,ndustlarge

                npindustdisc = int(disc_mdust(i,j)/sum(disc_mdust(:,j))*np_dust(j))
                itype = idust + j - 1

                !--taper dust disc
                iprofiledust = 0
                if (itaperdust(i,j)) iprofiledust = 1

                call set_disc(id,master      = master,             &
                              npart          = npindustdisc,       &
                              npart_start    = npart + 1,          &
                              particle_type  = itype,              &
                              rref           = R_ref(i),           &
                              rmin           = R_indust(i,j),      &
                              rmax           = R_outdust(i,j),     &
                              indexprofile   = iprofiledust,       &
                              rc             = R_c_dust(i,j),      &
                              p_index        = pindex_dust(i,j),   &
                              q_index        = qindex_dust(i,j),   &
                              HoverR         = H_R_dust(i,j),      &
                              disc_mass      = disc_mdust(i,j),    &
                              star_mass      = star_m(i),          &
                              gamma          = gamma,              &
                              particle_mass  = massoftype(itype),  &
                              xyz_origin     = xorigini,           &
                              vxyz_origin    = vorigini,           &
                              hfact          = hfact,              &
                              xyzh           = xyzh,               &
                              vxyzu          = vxyzu,              &
                              polyk          = polyk_dust,         &
                              ismooth        = ismoothdust(i,j),   &
                              position_angle = posangl(i),         &
                              inclination    = incl(i),            &
                              rwarp          = R_warp(i),          &
                              warp_smoothl   = H_warp(i),          &
                              bh_spin        = bhspin,             &
                              prefix         = dustprefix(j))

                npart = npart + npindustdisc
                npartoftype(itype) = npartoftype(itype) + npindustdisc

             enddo
          endif

       endif

       !--reset alpha for each disc
       alpha_returned(i) = alpha

    endif
 enddo

 !--alpha viscosity
 if (ndiscs==1) then
    alpha = alpha_returned(onlydisc)
 else
    call warning('setup_disc', &
       'multiple discs: cannot use alpha_AV for alpha_SS, setting equal to 0.1')
    alpha = 0.1
 endif

end subroutine setup_discs

!--------------------------------------------------------------------------
!
! Set up a planetary atmosphere
!
!--------------------------------------------------------------------------
subroutine planet_atmosphere(id,npart,xyzh,vxyzu,npartoftype,gamma,hfact)
 integer, intent(in)    :: id
 integer, intent(inout) :: npart
 real,    intent(inout) :: xyzh(:,:)
 real,    intent(inout) :: vxyzu(:,:)
 integer, intent(inout) :: npartoftype(:)
 real,    intent(in)    :: gamma
 real,    intent(in)    :: hfact

 real, parameter :: a0 = 1.

 integer :: npart_disc,itype
 real    :: r_surface
 real    :: udens,rho_core

 if (surface_force) then
    npart_planet_atm = floor(Natmfrac*np)
    npart_disc = npart - npart_planet_atm

    udens = umass/udist**3
    rho_core  = rho_core_cgs/udens
    r_surface = (3./(4.*pi)*m1/rho_core)**(1./3.)
    !--Note the surface of the planet is located at the Plumber softening length
    eps_soft1 = r_surface
    if (eps_soft1 <= 0.) then
       print*,'Something wrong in the surface radius: eps_soft1 =',eps_soft1
    endif
 else
    npart_disc = npart
 endif

 !--set up an atmosphere around one of the binary masses (i.e. planet)
 if (surface_force .and. npart_planet_atm > 0) then
    call set_planet_atm(id,xyzh,vxyzu,npartoftype,maxvxyzu,itype,a0,R_in(1), &
                        H_R(1),m2,qindex(1),gamma,Ratm_in,Ratm_out,r_surface, &
                        npart,npart_planet_atm,npart_disc,hfact)
 endif

 !--move into the corotating frame with the planet
 if (surface_force .or. iexternalforce == iext_corotate) then
    call make_corotate(xyzh,vxyzu,a0,m2,npart,npart_disc)
 endif

end subroutine planet_atmosphere

!--------------------------------------------------------------------------
!
! Set sphere of particles around one of the binary masses (i.e. planet)
!
!--------------------------------------------------------------------------
subroutine set_planet_atm(id,xyzh,vxyzu,npartoftype,maxvxyzu,itype,a0,R_in, &
                          HoverR,Mstar,q_index,gamma,Ratm_in,Ratm_out,r_surface, &
                          npart,npart_planet_atm,npart_disc,hfact)
 use part,          only:set_particle_type
 use spherical,     only:set_sphere,rho_func
 integer, intent(in)    :: id
 real,    intent(inout) :: xyzh(:,:)
 real,    intent(inout) :: vxyzu(:,:)
 integer, intent(inout) :: npartoftype(:)
 integer, intent(in)    :: maxvxyzu
 integer, intent(in)    :: itype
 real,    intent(in)    :: a0
 real,    intent(in)    :: R_in
 real,    intent(in)    :: HoverR
 real,    intent(in)    :: Mstar
 real,    intent(in)    :: q_index
 real,    intent(in)    :: gamma
 real,    intent(inout) :: Ratm_in
 real,    intent(inout) :: Ratm_out
 real,    intent(in)    :: r_surface
 integer, intent(inout) :: npart
 integer, intent(inout) :: npart_planet_atm
 integer, intent(inout) :: npart_disc
 real,    intent(in)    :: hfact

 integer, parameter :: igas = 1
 integer(kind=8)    :: nptot
 integer            :: i,nx
 real               :: xyz_orig(3)
 real               :: a_orbit
 real               :: psep,vol_sphere
 real               :: cs0,cs
 procedure(rho_func), pointer :: density_func
 !
 ! place particles in sphere
 !
 Ratm_in   = Ratm_in*r_surface
 Ratm_out  = Ratm_out*r_surface

 if (ramp) then
    xyz_orig(:) = (/a0,0.,0./)
 else
    a_orbit = a0 - binarymassr
    xyz_orig(:) = (/a_orbit,0.,0./)
 endif

 vol_sphere  = 4./3.*pi*Ratm_out**3
 nx          = int(npart_planet_atm**(1./3.))
 psep        = vol_sphere**(1./3.)/real(nx)
 nptot       = npart
 density_func => atm_dens

 call set_sphere('closepacked',id,master,Ratm_in,Ratm_out,psep,hfact,npart,xyzh, &
                 rhofunc=density_func,nptot=nptot, &
                 np_requested=npart_planet_atm,xyz_origin=xyz_orig)

 npart_planet_atm = npart-npart_disc
 npartoftype(1) = npart
 do i=npart_disc+1,npart
    !--set the particle type for the atmosphere particles
    call set_particle_type(i,1)
    !--------------------------------------------------------------------------
    !  Set thermal energy
    !  utherm generally should not be stored
    !  for an isothermal equation of state
    if (maxvxyzu >= 4) then
       if (itype==igas) then
          cs0 = sqrt(1.0/R_in)*(HoverR)*sqrt(Mstar)*(1.0/R_in)**(-q_index)
          cs = cs_func(cs0,a0,q_index)
          if (gamma > 1.) then
             vxyzu(4,i) = cs**2/(gamma - 1.)/gamma
          else
             vxyzu(4,i) = 1.5*cs**2
          endif
       else
          vxyzu(4,i) = 0.
       endif
    endif
 enddo

end subroutine set_planet_atm

!--------------------------------------------------------------------------
!
! Initialise the dustprop array
!
!--------------------------------------------------------------------------
subroutine initialise_dustprop(npart)
 integer, intent(in) :: npart

 integer :: i,iam

 if (use_dustgrowth) then
    do i=1,npart
       iam = iamtype(iphase(i))
       if (iam==idust .or. (use_dustfrac .and. iam==igas)) then
          dustprop(1,i) = grainsize(1)
          dustprop(2,i) = graindens(1)
       else
          dustprop(:,i) = 0.
       endif
       dustgasprop(:,i) = 0.
       VrelVf(i)        = 0.
    enddo
 endif

end subroutine initialise_dustprop

!--------------------------------------------------------------------------
!
! Print angular momentum information
!
!--------------------------------------------------------------------------
subroutine print_angular_momentum(npart,xyzh,vxyzu)
 use setbinary, only:get_mean_angmom_vector
 integer, intent(in) :: npart
 real,    intent(in) :: xyzh(:,:)
 real,    intent(in) :: vxyzu(:,:)

!!!real :: ldisc(maxdiscs),lcentral(maxdiscs)
 real :: ldisc(3),lcentral(3)

 ldisc = get_mean_angmom_vector(npart,xyzh,vxyzu)
 print "(a,'(',3(es10.2,1x),')')",' Disc specific angular momentum = ',ldisc
 if (nptmass > 1) then
    lcentral = get_mean_angmom_vector(nptmass,xyzmh_ptmass,vxyz_ptmass)
    print "(a,'(',3(es10.2,1x),')')",' Binary specific angular momentum = ',lcentral
    ! make unit vectors
    lcentral = lcentral/sqrt(dot_product(lcentral,lcentral))
    ldisc    = ldisc/sqrt(dot_product(ldisc,ldisc))
    print "(a,f6.1,a)",' Angle between disc and binary = ',acos(dot_product(lcentral,ldisc))*180./pi,' deg'
 endif

end subroutine print_angular_momentum

!--------------------------------------------------------------------------
!
! Print dust information
!
!--------------------------------------------------------------------------
subroutine print_dust()

 character(len=20) :: duststring(maxdusttypes)
 integer           :: i,j
 real              :: Sigma
 real              :: Sigmadust
 real              :: Stokes(maxdusttypes)
 real              :: R_midpoint


 if (use_dust) then

    print "(/,a)",' --------------------- added dust ---------------------'

    if (use_dustgrowth) then
       print "(a,g10.3,a)", ' initial grain size: ',grainsize(1)*udist,' cm'
    else
       duststring = 'grain size'
       call make_tags_unique(ndusttypes,duststring)
       do i=1,ndusttypes
          print*,adjustr(duststring(i))//' : ',grainsize(i)*udist,' cm'
       enddo
       duststring = 'grain density'
       call make_tags_unique(ndusttypes,duststring)
       do i=1,ndusttypes
          print*,adjustr(duststring(i))//' : ',graindens(i)*umass/udist**3,' g/cm^3'
       enddo
    endif

    do i=1,maxdiscs
       if (iuse_disc(i)) then
          R_midpoint = (R_in(i) + R_out(i))/2
          Sigma = sig_norm(i) * &
                  scaled_sigma(R_midpoint,sigmaprofilegas(i),pindex(i),R_ref(i),R_in(i),R_out(i),R_c(i))
          Sigmadust = 0.
          do j=1,ndusttypes
             Sigmadust = Sigmadust + sig_normdust(i,j) * &
                         scaled_sigma(R_midpoint,sigmaprofiledust(i,j),pindex_dust(i,j),&
                                      R_ref(i),R_indust(i,j),R_outdust(i,j),R_c_dust(i,j))
          enddo
          Stokes = 0.5*pi*graindens*grainsize/(Sigma+Sigmadust)
          duststring = 'approx. Stokes'
          call make_tags_unique(ndusttypes,duststring)
          if (ndiscs > 1) then
             print "(/,a,i2,a)",' ---------------------   disc',i,'   ---------------------'
          endif
          do j=1,ndusttypes
             print*,'',adjustr(duststring(j))//' : ',Stokes(j)
          enddo
       endif
    enddo
    print "(1x,54('-'),/)"

 else
    print "(/,a,/)",' There is no dust here!'
 endif

end subroutine print_dust

!--------------------------------------------------------------------------
!
! Set up planets
!
!--------------------------------------------------------------------------
subroutine set_planets(npart,massoftype,xyzh)
 use vectorutils, only:rotatevec
 integer, intent(in) :: npart
 real,    intent(in) :: massoftype(:)
 real,    intent(in) :: xyzh(:,:)

 integer :: i,j,itype
 real    :: dist_bt_sinks
 real    :: phi,vphi,sinphi,cosphi,omega,r2,disc_m_within_r
 real    :: Hill(maxplanets)
 real    :: u(3)

 period_planet_longest = 0.
 if (setplanets==1) then
    print "(a,i2,a)",' --------- added ',nplanets,' planets ------------'
    do i=1,nplanets

       nptmass = nptmass + 1
       phi = 0.
       phi = phi*pi/180.
       cosphi = cos(phi)
       sinphi = sin(phi)
       disc_m_within_r = 0.

       !--disc mass correction
       do j=1,npart
          r2 = xyzh(1,j)**2 + xyzh(2,j)**2 + xyzh(3,j)**2
          if (r2 < rplanet(i)**2) then
             itype = iamtype(iphase(j))
             disc_m_within_r = disc_m_within_r + massoftype(itype)
          endif
       enddo

       !--inner planet mass correction
       if (nplanets>1) then
          do j=1,nplanets
             if (rplanet(j)<rplanet(i)) disc_m_within_r = disc_m_within_r + mplanet(j)*jupiterm/umass
          enddo
       endif

       !--set sink particles
       Hill(i) = (mplanet(i)*jupiterm/umass/(3.*mcentral))**(1./3.) * rplanet(i)
       if (nsinks == 2) then
          dist_bt_sinks = sqrt(dot_product(xyzmh_ptmass(1:3,1),xyzmh_ptmass(1:3,2)))
          if (rplanet(i) > dist_bt_sinks) Hill(i) = (mplanet(i)*jupiterm/umass/(3.*m1))**(1./3.) * rplanet(i)
       endif
       xyzmh_ptmass(1:3,nptmass)    = (/rplanet(i)*cosphi,rplanet(i)*sinphi,0./)
       xyzmh_ptmass(4,nptmass)      = mplanet(i)*jupiterm/umass
       xyzmh_ptmass(ihacc,nptmass)  = accrplanet(i)*Hill(i)
       xyzmh_ptmass(ihsoft,nptmass) = accrplanet(i)*Hill(i)
       vphi                         = sqrt((mcentral + disc_m_within_r)/rplanet(i))
       if (nsinks == 2 .and. rplanet(i) < dist_bt_sinks) vphi = sqrt((m1 + disc_m_within_r)/rplanet(i))
       vxyz_ptmass(1:3,nptmass)     = (/-vphi*sinphi,vphi*cosphi,0./)
       if (nsinks == 2 .and. rplanet(i) < dist_bt_sinks) then
          vxyz_ptmass(1:3,nptmass) = vxyz_ptmass(1:3,nptmass) + vxyz_ptmass(1:3,1)
          xyzmh_ptmass(1:3,nptmass) = xyzmh_ptmass(1:3,nptmass) + xyzmh_ptmass(1:3,1)
       endif

       !--incline positions and velocities
       inclplan(i) = inclplan(i)*pi/180.
       u = (/-sin(phi),cos(phi),0./)
       call rotatevec(xyzmh_ptmass(1:3,nptmass),u,-inclplan(i))
       call rotatevec(vxyz_ptmass(1:3,nptmass), u,-inclplan(i))

       !--print planet information
       omega = vphi/rplanet(i)
       print "(a,i2,a)",             ' >>> planet ',i,' <<<'
       print "(a,g10.3,a)",          ' orbital radius: ',rplanet(i)*udist/au,' AU'
       print "(a,g10.3,a,2pf7.3,a)", '          M(<R): ',(disc_m_within_r + mcentral)*umass/solarm, &
                                     ' MSun, disc mass correction is ',disc_m_within_r/mcentral,'%'
       print "(a,g10.3,a)",          '    planet mass: ',mplanet(i),' MJup'
       print "(a,g10.3,a)",          '    planet mass: ',mplanet(i)*jupiterm/earthm,' MEarth'
       print "(a,g10.3,a)",          '    planet mass: ',mplanet(i)*jupiterm/solarm,' MSun'
       print "(a,2(g10.3,a))",       ' orbital period: ',2.*pi*rplanet(i)/vphi*utime/years,' years or ', &
                                                 2*pi*rplanet(i)/vphi,' in code units'
       print "(a,g10.3,a)",          '    Hill radius: ',Hill(i),' AU'
       print "(a,g10.3,a,i3,a)",     '   accr. radius: ',xyzmh_ptmass(ihacc,nptmass),' AU or ', &
                                                 int(100*xyzmh_ptmass(ihacc,nptmass)/Hill(i)), ' % of Hill radius'
       print "(a,g10.3,a)",          '     resonances:'
       print "(a,g10.3,a)",   '    3:1 : ',(sqrt(mcentral)/(3.*omega))**(2./3.)*udist/au,' AU'
       print "(a,g10.3,a)",   '    4:1 : ',(sqrt(mcentral)/(4.*omega))**(2./3.)*udist/au,' AU'
       print "(a,g10.3,a)",   '    5:1 : ',(sqrt(mcentral)/(5.*omega))**(2./3.)*udist/au,' AU'
       print "(a,g10.3,a)",   '    9:1 : ',(sqrt(mcentral)/(9.*omega))**(2./3.)*udist/au,' AU'

       !--check planet accretion radii
       if (accrplanet(i) < 0.05) then
          call warning('setup_disc','accretion radius of planet < 1/20 Hill radius: unnecessarily small')
       elseif (accrplanet(i) > 0.5) then
          call warning('setup_disc','accretion radius of planet > Hill radius: too large')
       elseif (accrplanet(i)*Hill(i) > accr1) then
          call warning('setup_disc','accretion radius of planet > accretion radius of primary star: this is unphysical')
       endif
       print *, ''

       !--determine longest period
       period_planet_longest = max(period_planet_longest, 2.*pi/omega)

    enddo
    print "(1x,45('-'))"
    print *, ''
 endif

end subroutine set_planets

!--------------------------------------------------------------------------
!
!  Reset centre of mass to origin
!
!--------------------------------------------------------------------------
subroutine set_centreofmass(npart,xyzh,vxyzu)
 use centreofmass, only:reset_centreofmass
 integer, intent(in)    :: npart
 real,    intent(inout) :: xyzh(:,:)
 real,    intent(inout) :: vxyzu(:,:)

 integer :: npart_recentre

 if (iexternalforce == iext_corot_binary) then
    npart_recentre = npart - npart_planet_atm
 else
    npart_recentre = npart
 endif
 call reset_centreofmass(npart_recentre,xyzh,vxyzu,nptmass,xyzmh_ptmass,vxyz_ptmass)

end subroutine set_centreofmass

!--------------------------------------------------------------------------
!
!  Set tmax and dtmax for infile
!
!--------------------------------------------------------------------------
subroutine set_tmax_dtmax()
 use setflyby, only:get_T_flyby
 use timestep, only:tmax,dtmax

 real :: period, period2

 period2 = 0.
 if (icentral==1 .and. nsinks==2 .and. ibinary==0) then
    !--binary orbital period
    period = sqrt(4.*pi**2*binary_a**3/mcentral)
 elseif (icentral==1 .and. nsinks==3 .and. ibinary==0) then
    !--wide binary orbital period
    period = sqrt(4.*pi**2*binary_a**3/mcentral)
    !--tight binary orbital period
    period2 = sqrt(4.*pi**2*binary2_a**3/m2)
 elseif (icentral==1 .and. nsinks==2 .and. ibinary==1) then
    !--time of flyby
    period = get_T_flyby(m1,m2,flyby_a,flyby_d)
 elseif (setplanets==1) then
    !--outer planet orbital period
    period = period_planet_longest
 elseif (iwarp(onlydisc)) then
    !--warp period
    period = sqrt(4.*pi**2*R_warp(onlydisc)**3/mcentral)
 else
    !--outer disc orbital period
    period = sqrt(4.*pi**2*R_out(onlydisc)**3/mcentral)
 endif

 if (period > 0. .and. nsinks<3) then
    if (deltat > 0.) dtmax = deltat*period
    if (norbits >= 0) tmax = norbits*period
 elseif (period > 0. .and. nsinks==3) then
    if (deltat < 0. .and. period2 > 0.) then
       dtmax = -deltat*period2
    elseif (deltat > 0.) then
       dtmax = deltat*period
    endif
    if (norbits < 0 .and. period2 > 0.) then
       tmax = -norbits*period2
    elseif (norbits >= 0) then
       tmax = norbits*period
    endif
 endif


end subroutine set_tmax_dtmax

!--------------------------------------------------------------------------
!
!  Prompt user for desired setup options
!
!--------------------------------------------------------------------------
subroutine setup_interactive()
 use prompting,        only:prompt
 use set_dust_options, only:set_dust_interactively

 integer :: i
 real    :: disc_mfac(maxdiscs)

 !--central object(s)
 print "(a)",'==========================='
 print "(a)",'+++  CENTRAL OBJECT(S)  +++'
 print "(a)",'==========================='
 call prompt('Do you want to use sink particles or an external potential?'// &
             new_line('A')//' 0=potential'//new_line('A')//' 1=sinks'// &
             new_line('A'),icentral,0,1)
 select case (icentral)
 case (0)
    !--external potential
    call prompt('Which potential?'//new_line('A')// &
               ' 1=central point mass'//new_line('A')// &
               ' 2=binary potential'//new_line('A')// &
               ' 3=spinning black hole'//new_line('A'),ipotential,1,3)
    select case (ipotential)
    case (1)
       !--point mass
       iexternalforce = iext_star
       m1       = 1.
       accr1    = 1.
    case (2)
       !--fixed binary
       call prompt('Do you want model a surface on one mass (i.e. planet)?',surface_force)
       if (surface_force) then
          iexternalforce = iext_corot_binary
          !--binary
          m1       = 0.001 ! Planet
          m2       = 1.    ! Central star
          accr1    = 0.    ! Surface force, so we don't need an accretion radius
          accr2    = 0.1

          call prompt('Enter orbital radius of the planet (e.g. 5.2au)',dist_unit)
          call prompt('Enter average core density for the planet (g/cm^3)',rho_core_cgs,0.)
          call prompt('Enter inner atmosphere radius in planet radii',Ratm_in,1.,10.)
          call prompt('Enter outer atmosphere radius in planet radii',Ratm_out,Ratm_in,10.)
          call prompt('Enter atmosphere type (1:r**(-3); 2:r**(-1./(gamma-1.)))',atm_type,1,2)
          call prompt('Enter fraction of particles to be used in planet atmosphere',Natmfrac,0.,1.)
          call prompt('Do you want to ramp up the planet mass slowly?',ramp)
       else
          iexternalforce = iext_binary
          m1       = 1.
          m2       = 1.
          accr1    = 1.
          accr2    = 1.
       endif
    case (3)
       !--spinning black hole (Lense-Thirring)
       iexternalforce = iext_lensethirring
       call prompt('Include Einstein precession?',einst_prec)
       if (einst_prec) iexternalforce = iext_einsteinprec
       m1          = 1.
       accr1       = 30.
       bhspin      = 1.
       bhspinangle = 0.
    end select
 case (1)
    !--sink particle(s)
    call prompt('How many sinks?',nsinks,1,3)
    select case (nsinks)
    case (1)
       !--single star
       m1       = 1.
       accr1    = 1.
    case (2)
       !--binary
       call prompt('Do you want the binary orbit to be bound (elliptic) or'// &
                  ' unbound (parabolic/hyperbolic) [flyby]?'//new_line('A')// &
                  ' 0=bound'//new_line('A')//' 1=unbound'//new_line('A'),ibinary,0,1)
       select case (ibinary)
       case (0)
          !--bound
          m1       = 1.
          m2       = 0.2
          binary_a = 10.
          binary_e = 0.
          binary_i = 0.
          binary_O = 0.
          binary_w = 270.
          binary_f = 180.
          accr1    = 1.
          accr2    = 0.5
       case (1)
          !--unbound (flyby)
          m1       = 1.
          m2       = 1.
          accr1    = 1.
          accr2    = 1.
          flyby_a  = 200.
          flyby_d  = 10.
          flyby_O  = 0.
          flyby_i  = 0.
       end select
    case (3)
       !-- hierarchical triple --!
       print "(/,a)",'================================'
       print "(a)",  '+++   HIERARCHICAL TRIPLE    +++'
       print "(a)",  '================================'
       ibinary = 0

       !-- Wide binary
       m1       = 1.
       m2       = 0.2
       binary_a = 10.
       binary_e = 0.
       binary_i = 0.
       binary_O = 0.
       binary_w = 270.
       binary_f = 180.
       accr1    = 1.

       !-- Tight binary
       subst    = 12
       q2       = 1
       m2a      = m2/(q2+1)
       m2b      = m2*q2/(q2+1)
       binary2_a = 1.
       binary2_e = 0.
       binary2_i = 0.
       binary2_O = 0.
       binary2_w = 270.
       binary2_f = 180.
       accr2a    = 0.1
       accr2b    = 0.1

    end select
 end select

 !--multiple disc options
 print "(/,a)",'================='
 print "(a)",  '+++  DISC(S)  +++'
 print "(a)",  '================='
 if ((icentral==1) .and. (nsinks>=2)) then
    !--multiple discs possible
    if (ibinary==0 .and. nsinks==2) then
       !--bound binary: circum-binary, -primary, -secondary
       iuse_disc(1) = .true.
       iuse_disc(2) = .false.
       iuse_disc(3) = .false.
       call prompt('Do you want a circumbinary disc?',iuse_disc(1))
       call prompt('Do you want a circumprimary disc?',iuse_disc(2))
       call prompt('Do you want a circumsecondary disc?',iuse_disc(3))
    elseif (ibinary==1) then
       !--unbound binary (flyby): circum-primary, -secondary
       iuse_disc(1) = .false.
       iuse_disc(2) = .true.
       iuse_disc(3) = .false.
       call prompt('Do you want a circumprimary disc?',iuse_disc(2))
       call prompt('Do you want a circumsecondary disc?',iuse_disc(3))
    elseif (nsinks==3) then
       !--bound binary: circum-triple
       iuse_disc(1) = .false.
       iuse_disc(2) = .false.
       iuse_disc(3) = .false.
       iuse_disc(4) = .true.
       print "(/,a)",'Setting circum-triple disc.'
    endif
    if (.not.any(iuse_disc)) iuse_disc(1) = .true.
    !--number of discs
    ndiscs = count(iuse_disc)
    if (ndiscs > 1) then
       use_global_iso = .false.
    endif
 endif

 !--gas disc
 R_in  = accr1
 R_ref = R_in
 R_c   = R_out
 disc_mfac = 1.
 if (ndiscs > 1) qindex = 0.
 if (maxalpha==0) alphaSS = 0.005
 if (surface_force) then
    R_in  = 0.1
    R_out = 3.
    R_ref = 1.
 endif
 if ((icentral==1 .and. nsinks>=2) .and. (ibinary==0)) then
    !--don't smooth circumbinary, by default
    ismoothgas(1) = .false.
    !--set appropriate disc radii for bound binary
    R_in      = (/2.5*binary_a, accr1, accr2, 2.5*binary_a /)
    R_out     = (/5.*R_in(1), 5.*accr1, 5.*accr2, 5.*R_in(1) /)
    R_ref     = R_in
    R_c       = R_out
    disc_mfac = (/1., 0.1, 0.01, 1./)
    if (ndiscs > 1) then
       !--set H/R so temperature is globally constant
       call prompt('Do you want a globally isothermal disc (if not Farris et al. 2014)?',use_global_iso)
       !--------------------------------------------------------------------------
       ! N.B. The initializations of multiple discs is not done using the
       ! implementation of the eos a radial profile centred on CM, primary and
       ! secondary is used. The value of H_R used in setpart to set cs0 is the
       ! one of the circumbinary if cb disc is present, otherwise it uses the
       ! circumprimary. The values of H_R used for the other discs are set using
       ! the equations below, however changing them here is not enough. They need
       ! to be changed also in the the setpart function.
       !--------------------------------------------------------------------------
       if (.not. use_global_iso) then
          call prompt('Enter q_index',qindex(1))
          qindex=qindex(1)
          if (iuse_disc(1)) then
             call prompt('Enter H/R of circumbinary at R_ref',H_R(1))
             H_R(2) = (R_ref(2)/R_ref(1)*(m1+m2)/m1)**(0.5-qindex(1)) * H_R(1)
             H_R(3) = (R_ref(3)/R_ref(1)*(m1+m2)/m2)**(0.5-qindex(1)) * H_R(1)
          else
             if (iuse_disc(2)) then
                call prompt('Enter H/R of circumprimary at R_ref',H_R(2))
                H_R(1) = (R_ref(1)/R_ref(2)*m1/(m1+m2))**(0.5-qindex(2)) * H_R(2)
                H_R(3) = (R_ref(3)/R_ref(2)*m2/m1)**(0.5-qindex(2)) * H_R(2)
             else
                call prompt('Enter H/R of circumsecondary at R_ref',H_R(3))
                H_R(1) = sqrt(R_ref(1)/R_ref(3)*m2/(m1+m2))**(0.5-qindex(3)) * H_R(3)
                H_R(2) = sqrt(R_ref(2)/R_ref(3)*m2/m1)**(0.5-qindex(3)) * H_R(3)
             endif
          endif
          H_R(2) = nint(H_R(2)*10000.)/10000.
          H_R(3) = nint(H_R(3)*10000.)/10000.
       else
          if (iuse_disc(1)) then
             H_R(2) = sqrt(R_ref(2)/R_ref(1)*(m1+m2)/m1) * H_R(1)
             H_R(3) = sqrt(R_ref(3)/R_ref(1)*(m1+m2)/m2) * H_R(1)
             qindex(2) = qindex(1)
             qindex(3) = qindex(1)
             call warning('setup_disc','using circumbinary (H/R)_ref to set global temperature')
          elseif (iuse_disc(2)) then
             H_R(3) = sqrt(R_ref(3)/R_ref(2)*m1/m2) * H_R(2)
             qindex(3) = qindex(2)
             call warning('setup_disc','using circumprimary (H/R)_ref to set global temperature')
          endif
          H_R(2) = nint(H_R(2)*10000.)/10000.
          H_R(3) = nint(H_R(3)*10000.)/10000.
       endif
    endif
 endif
 do i=1,maxdiscs
    if (iuse_disc(i)) then
       if (ndiscs > 1) print "(/,a)",' >>>  circum'//trim(disctype(i))//' disc  <<<'
       call prompt('How do you want to set the gas disc mass?'//new_line('A')// &
                  ' 0=total disc mass'//new_line('A')// &
                  ' 1=mass within annulus'//new_line('A')// &
                  ' 2=surface density normalisation'//new_line('A')// &
                  ' 3=surface density at reference radius'//new_line('A')// &
                  ' 4=minimum Toomre Q'//new_line('A'),isetgas(i),0,4)
       call prompt('Do you want to exponentially taper the outer gas disc profile?',itapergas(i))
       call prompt('Do you want to warp the disc?',iwarp(i))
       select case (isetgas(i))
       case (0)
          disc_m(i)    = 0.05   * disc_mfac(i)
       case (1)
          annulus_m(i) = 0.05   * disc_mfac(i)
          R_inann(i)   = R_in(i)
          R_outann(i)  = R_out(i)
       case (2)
          sig_norm(i)  = 1.E-02 * disc_mfac(i)
       case (3)
          sig_ref(i)   = 1.E-02 * disc_mfac(i)
       case (4)
          Q_min(i)     = 1.0
       end select
       if (iwarp(i)) then
          R_warp = 0.5*(R_in + R_out)
          H_warp = 20.
          incl   = 30.
       endif
    endif
 enddo

 !--dust disc
 if (use_dust) then
    print "(/,a)",'=============='
    print "(a)",  '+++  DUST  +++'
    print "(a)",  '=============='
    !--dust distribution
    call set_dust_interactively()
    !--dust discs
    do i=1,maxdusttypes
       R_indust(:,i)    = R_in
       R_outdust(:,i)   = R_out
       qindex_dust(:,i) = qindex
       H_R_dust(:,i)    = H_R
       ismoothdust(:,i) = ismoothgas
       R_c_dust(:,i)    = R_c
    enddo
    !--dust growth
    if (use_dustgrowth .and. dust_method == 2) then
       print "(/,a)",'================================'
       print "(a)",  '+++  GROWTH & FRAGMENTATION  +++'
       print "(a)",  '================================'
       call prompt('Enter fragmentation model (0=off,1=on,2=Kobayashi)',ifrag,-1,2)
       if (ifrag > 0) then
          call prompt('Enter minimum allowed grain size in cm',gsizemincgs)
          call prompt('Do you want a snow line ? (0=no,1=position based,2=temperature based)',isnow,0,2)
          if (isnow == 0) then
             call prompt('Enter uniform vfrag in m/s',vfragSI,1.)
          else
             if (isnow == 1) call prompt('How far from the star in AU ?',rsnow,0.)
             if (isnow == 2) call prompt('Enter snow line condensation temperature in K',Tsnow,0.)
             call prompt('Enter inward vfragin in m/s',vfraginSI,1.)
             call prompt('Enter outward vfragout in m/s',vfragoutSI,1.)
          endif
       endif
    endif
 endif

 !--resolution
 if (use_dust .and. .not.use_dustfrac) then
    np_dust = np/ndusttypesinp/5
    !elseif (use_dust .and. use_hybrid) then
    !np_dust = np/ndustlargeinp/5
 else
    np_dust = 0
 endif

 !--planets
 print "(/,a)",'================='
 print "(a)",  '+++  PLANETS  +++'
 print "(a)",  '================='
 call prompt('Do you want to add planets?',questplanets)
 if (questplanets) then
    setplanets = 1
    nplanets   = 1
    call prompt('Enter the number of planets',nplanets,1,maxplanets)
 endif

 !--simulation time
 print "(/,a)",'================'
 print "(a)",  '+++  OUTPUT  +++'
 print "(a)",  '================'
 if (setplanets==1) then
    call prompt('Enter time between dumps as fraction of outer planet period',deltat,0.)
    call prompt('Enter number of orbits to simulate',norbits,0)
 elseif (icentral==1 .and. nsinks==2 .and. ibinary==0) then
    call prompt('Enter time between dumps as fraction of binary period',deltat,0.)
    call prompt('Enter number of orbits to simulate',norbits,0)
 elseif (icentral==1 .and. nsinks==3 .and. ibinary==0) then
    call prompt('Enter time between dumps as fraction of binary period'//new_line('A')// &
         '(enter a negative number to refer to the shorter period)',deltat)
    call prompt('Enter number of orbits to simulate'//new_line('A')// &
         '(enter a negative number to refer to the shorter period)',norbits)
 elseif (icentral==1 .and. nsinks==2 .and. ibinary==1) then
    deltat  = 0.01
    norbits = 1
    call prompt('Enter time between dumps as fraction of flyby time',deltat,0.)
 elseif (any(iwarp)) then
    call prompt('Enter time between dumps as fraction of orbital time at warp',deltat,0.)
    call prompt('Enter number of orbits to simulate',norbits,0)
 else
    call prompt('Enter time between dumps as fraction of outer disc orbital time',deltat,0.)
    call prompt('Enter number of orbits to simulate',norbits,0)
 endif

end subroutine setup_interactive

!--------------------------------------------------------------------------
!
! Write setup file
!
!--------------------------------------------------------------------------
subroutine write_setupfile(filename)
 use eos,              only:alpha_z,beta_z,qfacdisc2
 use infile_utils,     only:write_inopt
 use set_dust_options, only:write_dust_setup_options
 character(len=*), intent(in) :: filename

 integer, parameter :: iunit = 20
 logical            :: done_alpha
 integer            :: i,j,n_possible_discs
 character(len=20)  :: duststring(maxdusttypes)
 character(len=20)  :: taper_string
 character(len=20)  :: smooth_string
 character(len=40)  :: tmpstr

 done_alpha = .false.
 n_possible_discs = 1
 if ((icentral==1) .and. (nsinks>=2)) n_possible_discs = 3

 print "(/,a)",' writing setup options file '//trim(filename)
 open(unit=iunit,file=filename,status='replace',form='formatted')
 write(iunit,"(a)") '# input file for disc setup routine'
 !--resolution
 write(iunit,"(/,a)") '# resolution'
 call write_inopt(np,'np','number of gas particles',iunit)
 if (use_dust .and. (.not.use_dustfrac .or. use_hybrid)) then
    duststring = 'np_dust'
    call make_tags_unique(ndustlargeinp,duststring)
    do i=1,ndustlargeinp
       call write_inopt(np_dust(i),trim(duststring(i)),'number of large dust particles',iunit)
    enddo
 endif
 !--units
 write(iunit,"(/,a)") '# units'
 call write_inopt(dist_unit,'dist_unit','distance unit (e.g. au,pc,kpc,0.1pc)',iunit)
 call write_inopt(mass_unit,'mass_unit','mass unit (e.g. solarm,jupiterm,earthm)',iunit)
 !--central objects(s)/potential
 write(iunit,"(/,a)") '# central object(s)/potential'
 call write_inopt(icentral,'icentral', &
    'use sink particles or external potential (0=potential,1=sinks)',iunit)
 select case (icentral)
 case (0)
    !--external potential
    call write_inopt(ipotential,'ipotential','potential (1=central point mass,'// &
                     '2=binary potential,3=spinning black hole)',iunit)
    select case (ipotential)
    case (1)
       !--point mass
       call write_inopt(m1,'m1','star mass',iunit)
       call write_inopt(accr1,'accr1','star accretion radius',iunit)
    case (2)
       !--fixed binary
       call write_inopt(m1,'m1','primary mass',iunit)
       call write_inopt(m2,'m2','secondary mass',iunit)
       call write_inopt(accr1,'accr1','primary accretion radius',iunit)
       call write_inopt(accr2,'accr2','secondary accretion radius',iunit)

       !--options of planet surface/atmosphere
       write(iunit,"(/,a)") '# options for planet surface/atmosphere'
       call write_inopt(surface_force,'surface_force','model m1 as planet with surface',iunit)
       if (surface_force) then
          call write_inopt(rho_core_cgs,'rho_core','planet core density (cgs units)',iunit)
          call write_inopt(Ratm_in,'Ratm_in','inner atmosphere radius (planet radii)',iunit)
          call write_inopt(Ratm_out,'Ratm_out','outer atmosphere radius (planet radii)',iunit)
          call write_inopt(atm_type,'atm_type','atmosphere type (1:r**(-3); 2:r**(-1./(gamma-1.)))',iunit)
          call write_inopt(Natmfrac,'Natm/Npart','fraction of particles for planet atmosphere',iunit)
          call write_inopt(ramp,'ramp','Do you want to ramp up the planet mass slowly?',iunit)
          if (.not.ramp .and. Natmfrac == 0.) then
             print*,'Warning! Not ramping the mass or initialising an atmosphere will'// &
                     'likely cause explosive collisions between particles'
          elseif (ramp .and. Natmfrac /= 0.) then
             print*,'Warning! The atmosphere will be lost while ramping up the planet mass...'
             print*,'         ...try using one or the other'
          endif
       endif
    case (3)
       !--spinning black hole: Lense-Thirring (+ Einstein precession)
       call write_inopt(einst_prec,'einst_prec','include Einstein precession',iunit)
       call write_inopt(m1,'m1','black hole mass',iunit)
       call write_inopt(accr1,'accr1','black hole accretion radius',iunit)
       call write_inopt(bhspin,'bhspin','black hole spin',iunit)
       call write_inopt(bhspinangle,'bhspinangle','black hole spin angle (deg)',iunit)
    end select
 case (1)
    !--sink particle(s)
    call write_inopt(nsinks,'nsinks','number of sinks',iunit)
    select case (nsinks)
    case (1)
       !--single star
       write(iunit,"(/,a)") '# options for central star'
       call write_inopt(m1,'m1','star mass',iunit)
       call write_inopt(accr1,'accr1','star accretion radius',iunit)
    case (2)
       !--binary
       call write_inopt(ibinary,'ibinary','binary orbit (0=bound,1=unbound [flyby])',iunit)
       select case (ibinary)
       case (0)
          !--bound
          write(iunit,"(/,a)") '# options for binary'
          call write_inopt(m1,'m1','primary mass',iunit)
          call write_inopt(m2,'m2','secondary mass',iunit)
          call write_inopt(binary_a,'binary_a','binary semi-major axis',iunit)
          call write_inopt(binary_e,'binary_e','binary eccentricity',iunit)
          call write_inopt(binary_i,'binary_i','i, inclination (deg)',iunit)
          call write_inopt(binary_O,'binary_O','Omega, PA of ascending node (deg)',iunit)
          call write_inopt(binary_w,'binary_w','w, argument of periapsis (deg)',iunit)
          call write_inopt(binary_f,'binary_f','f, initial true anomaly (deg,180=apastron)',iunit)
          call write_inopt(accr1,'accr1','primary accretion radius',iunit)
          call write_inopt(accr2,'accr2','secondary accretion radius',iunit)
       case (1)
          !--unbound (flyby)
          !--central star
          write(iunit,"(/,a)") '# options for central star'
          call write_inopt(m1,'m1','central star mass',iunit)
          call write_inopt(accr1,'accr1','central star accretion radius',iunit)
          !--perturber
          write(iunit,"(/,a)") '# options for perturber'
          call write_inopt(m2,'m2','perturber mass',iunit)
          call write_inopt(accr2,'accr2','perturber accretion radius',iunit)
          call write_inopt(flyby_a,'flyby_a','distance of minimum approach',iunit)
          call write_inopt(flyby_d,'flyby_d','initial distance (units of dist. min. approach)',iunit)
          call write_inopt(flyby_O,'flyby_O','position angle of ascending node (deg)',iunit)
          call write_inopt(flyby_i,'flyby_i','inclination (deg)',iunit)
       end select
    case (3)
       !-- hierarchical triple
       write(iunit,"(/,a)") '# options for hierarchical triple'

       !-- masses
       call write_inopt(m1,'m1','first hierarchical level primary mass',iunit)
       call write_inopt(m2,'m2','first hierarchical level secondary mass',iunit)
       call write_inopt(q2,'q2','tight binary mass ratio',iunit)
       call write_inopt(subst,'subst','star to substitute',iunit)

       !-- wide binary parameters
       call write_inopt(binary_a,'binary_a','wide binary semi-major axis',iunit)
       call write_inopt(binary_e,'binary_e','wide binary eccentricity',iunit)
       call write_inopt(binary_i,'binary_i','wide binary i, inclination (deg)',iunit)
       call write_inopt(binary_O,'binary_O','wide binary Omega, PA of ascending node (deg)',iunit)
       call write_inopt(binary_w,'binary_w','wide binary w, argument of periapsis (deg)',iunit)
       call write_inopt(binary_f,'binary_f','wide binary f, initial true anomaly (deg,180=apastron)',iunit)

       !-- tight parameters
       call write_inopt(binary2_a,'binary2_a','tight binary semi-major axis',iunit)
       call write_inopt(binary2_e,'binary2_e','tight binary eccentricity',iunit)
       call write_inopt(binary2_i,'binary2_i','tight binary i, inclination (deg)',iunit)
       call write_inopt(binary2_O,'binary2_O','tight binary Omega, PA of ascending node (deg)',iunit)
       call write_inopt(binary2_w,'binary2_w','tight binary w, argument of periapsis (deg)',iunit)
       call write_inopt(binary2_f,'binary2_f','tight binary f, initial true anomaly (deg,180=apastron)',iunit)

       !-- accretion radii
       call write_inopt(accr1,'accr1','single star accretion radius',iunit)
       call write_inopt(accr2a,'accr2a','tight binary primary accretion radius',iunit)
       call write_inopt(accr2b,'accr2b','tight binary secondary accretion radius',iunit)

    end select
 end select
 !--multiple disc options
 if (n_possible_discs > 1) then
    if (nsinks == 2) then
       write(iunit,"(/,a)") '# options for multiple discs'
       do i=1,maxdiscs-1
          call write_inopt(iuse_disc(i),'use_'//trim(disctype(i))//'disc','setup circum' &
               //trim(disctype(i))//' disc',iunit)
       enddo
       call write_inopt(use_global_iso,'use_global_iso',&
            'globally isothermal or Farris et al. (2014)',iunit)
    elseif (nsinks == 3) then
       write(iunit,"(/,a)") '# options for multiple discs'
       do i=4,maxdiscs
          call write_inopt(iuse_disc(i),'use_'//trim(disctype(i))//'disc','setup circum' &
               //trim(disctype(i))//' disc',iunit)
       enddo
       call write_inopt(use_global_iso,'use_global_iso',&
            'globally isothermal or Farris et al. (2014)',iunit)
    endif
 endif
 !--individual disc(s)
 do i=1,maxdiscs
    if (iuse_disc(i)) then
       if (n_possible_discs > 1) then
          disclabel = disctype(i)
       else
          disclabel = ''
       endif
       !--gas disc
       if (n_possible_discs > 1) then
          write(iunit,"(/,a)") '# options for circum'//trim(disclabel)//' gas disc'
       else
          write(iunit,"(/,a)") '# options for gas accretion disc'
       endif
       call write_inopt(isetgas(i),'isetgas'//trim(disclabel),'how to set gas density profile' // &
          ' (0=total disc mass,1=mass within annulus,2=surface density normalisation,' // &
          '3=surface density at reference radius,4=minimum Toomre Q)',iunit)
       call write_inopt(itapergas(i),'itapergas'//trim(disclabel), &
          'exponentially taper the outer disc profile',iunit)
       if (itapergas(i)) call write_inopt(itapersetgas(i),'itapersetgas'//trim(disclabel), &
          'how to set taper (0=exp[-(R/R_c)^(2-p)], 1=[1-exp(R-R_out)]',iunit)
       call write_inopt(ismoothgas(i),'ismoothgas'//trim(disclabel),'smooth inner disc',iunit)
       call write_inopt(iwarp(i),'iwarp'//trim(disclabel),'warp disc',iunit)
       call write_inopt(R_in(i),'R_in'//trim(disclabel),'inner radius',iunit)
       call write_inopt(R_ref(i),'R_ref'//trim(disclabel),'reference radius',iunit)
       call write_inopt(R_out(i),'R_out'//trim(disclabel),'outer radius',iunit)
       if (itapergas(i) .and. itapersetgas(i)==0) call write_inopt(R_c(i),'R_c'//trim(disclabel), &
          'characteristic radius of the exponential taper',iunit)
       select case (isetgas(i))
       case (0)
          call write_inopt(disc_m(i),'disc_m'//trim(disclabel),'disc mass',iunit)
       case (1)
          call write_inopt(annulus_m(i),'annulus_m'//trim(disclabel),'mass within annulus',iunit)
          call write_inopt(R_inann(i),'R_inann'//trim(disclabel),'inner annulus radius',iunit)
          call write_inopt(R_outann(i),'R_outann'//trim(disclabel),'outer annulus radius',iunit)
       case (2)
          taper_string = ''
          smooth_string = ''
          if (itapergas(i)) then
             if (itapersetgas(i)==0) then
                taper_string = 'exp[-(R/R_c)^(2-p)]'
             elseif (itapersetgas(i)==1) then
                taper_string = '[1-exp(R-R_out)]'
             endif
          endif
          if (ismoothgas(i)) then
             smooth_string = '(1-sqrt(R_in/R))'
          endif
          call write_inopt(sig_norm(i),'sig_norm'//trim(disclabel), &
             'sigma = sig_norm (R/R_ref)^-p '//trim(taper_string)//' '//trim(smooth_string),iunit)
       case (3)
          call write_inopt(sig_ref(i),'sig_ref'//trim(disclabel),'sigma at reference radius',iunit)
       case (4)
          call write_inopt(Q_min(i),'Q_min'//trim(disclabel),'minimum Toomre Q',iunit)
       end select
       call write_inopt(pindex(i),'pindex'//trim(disclabel),'power law index of surface density sig=sig0*r^-p',iunit)
       call write_inopt(qindex(i),'qindex'//trim(disclabel),'power law index of sound speed cs=cs0*r^-q',iunit)
       call write_inopt(posangl(i),'posangl'//trim(disclabel),'position angle (deg)',iunit)
       call write_inopt(incl(i),'incl'//trim(disclabel),'inclination (deg)',iunit)
       if (discstrat == 0) call write_inopt(H_R(i),'H_R'//trim(disclabel),'H/R at R=R_ref',iunit)
       if (iwarp(i)) then
          call write_inopt(R_warp(i),'R_warp'//trim(disclabel),'warp radius',iunit)
          call write_inopt(H_warp(i),'H_warp'//trim(disclabel),'warp smoothing length',iunit)
       endif
       if (.not.done_alpha) then
          if (maxalpha==0) call write_inopt(alphaSS,'alphaSS','desired alphaSS',iunit)
          done_alpha = .true.
       endif
       !--dust disc
       if (use_dust .and. (isetdust == 1 .or. isetdust == 2)) then
          duststring = 'dust'
          call make_tags_unique(ndusttypesinp,duststring)
          do j=1,ndusttypesinp
             if (n_possible_discs > 1) then
                write(iunit,"(/,a)") '# options for circum'//trim(disclabel)//' '//trim(duststring(j))//' disc'
             else
                write(iunit,"(/,a)") '# options for '//trim(duststring(j))//' accretion disc'
             endif
             tmpstr = trim(duststring(j))//trim(disclabel)
             call write_inopt(itaperdust(i,j),'itaper'//trim(tmpstr), &
                'exponentially taper the outer disc profile',iunit)
             if (itaperdust(i,j)) call write_inopt(itapersetdust(i,j),'itapersetdust'//trim(tmpstr), &
                'how to set taper (0=exp[-(R/R_c)^(2-p)], 1=[1-exp(R-R_out)]',iunit)
             call write_inopt(ismoothdust(i,j),'ismooth'//trim(tmpstr),'smooth inner disc',iunit)
             call write_inopt(R_indust(i,j),'R_in'//trim(tmpstr),'inner radius',iunit)
             call write_inopt(R_outdust(i,j),'R_out'//trim(tmpstr),'outer radius',iunit)
             if (itaperdust(i,j) .and. itapersetdust(i,j)==0) then
                call write_inopt(R_c_dust(i,j),'R_c_'//trim(tmpstr), &
                'characteristic radius of the exponential taper',iunit)
             endif
             call write_inopt(pindex_dust(i,j),'pindex_'//trim(tmpstr),'p index',iunit)
             call write_inopt(qindex_dust(i,j),'qindex_'//trim(tmpstr),'q index',iunit)
             call write_inopt(H_R_dust(i,j),'H_R_'//trim(tmpstr),'H/R at R=R_ref',iunit)
          enddo
       endif
    endif
 enddo
 !--dust & growth options
 if (use_dust) then
    call write_dust_setup_options(iunit)
 endif
 !--planets
 write(iunit,"(/,a)") '# set planets'
 call write_inopt(setplanets,'setplanets','add planets? (0=no,1=yes)',iunit)
 if (setplanets==1) then
    call write_inopt(nplanets,'nplanets','number of planets',iunit)
    do i=1,nplanets
       write(iunit,"(/,a)") '# planet:'//trim(planets(i))
       call write_inopt(mplanet(i),'mplanet'//trim(planets(i)),'planet mass (in Jupiter mass)',iunit)
       call write_inopt(rplanet(i),'rplanet'//trim(planets(i)),'planet distance from star',iunit)
       call write_inopt(inclplan(i),'inclplanet'//trim(planets(i)),'planet orbital inclination (deg)',iunit)
       call write_inopt(accrplanet(i),'accrplanet'//trim(planets(i)),'planet accretion radius (in Hill radius)',iunit)
    enddo
 endif
 ! stratification
 write(iunit,"(/,a)") '# thermal stratification'
 call write_inopt(discstrat,'discstrat','stratify disc? (0=no,1=yes)',iunit)
 if (discstrat==1) then
    call write_inopt(z0_ref,'z0', 'z scaling factor',iunit)
    call write_inopt(alpha_z,'alpha_z', 'height of transition in tanh vertical temperature profile',iunit)
    call write_inopt(beta_z,'beta_z', 'variation in transition height over radius',iunit)
    call write_inopt(temp_mid0,'temp_mid0', 'midplane temperature scaling factor',iunit)
    call write_inopt(temp_atm0,'temp_atm0', 'atmosphere temperature scaling factor',iunit)
    call write_inopt(qfacdisc2,'qatm', 'sound speed power law index of atmosphere',iunit)

 endif
 !--timestepping
 write(iunit,"(/,a)") '# timestepping'
 if (setplanets==1) then
    call write_inopt(norbits,'norbits','maximum number of outer planet orbits',iunit)
 elseif (icentral==1 .and. nsinks>=2 .and. ibinary==0) then
    call write_inopt(norbits,'norbits','maximum number of binary orbits',iunit)
 else
    call write_inopt(norbits,'norbits','maximum number of orbits at outer disc',iunit)
 endif
 call write_inopt(deltat,'deltat','output interval as fraction of orbital period',iunit)

 !--mcfost
 if (compiled_with_mcfost) then
    write(iunit,"(/,a)") '# mcfost'
    call write_inopt(use_mcfost,'use_mcfost','use the mcfost library',iunit)
    call write_inopt(use_mcfost_stellar_parameters,'use_mcfost_stars',&
        'Fix the stellar parameters to mcfost values or update using sink mass',iunit)
    call write_inopt(mcfost_computes_Lacc,'mcfost_computes_Lacc',&
        'Should mcfost compute the accretion luminosity',iunit)
 endif

 if (do_radiation) call write_inopt(iradkappa,'radkappa','constant radiation opacity kappa',iunit)

 close(iunit)

end subroutine write_setupfile

!--------------------------------------------------------------------------
!
! Read setup file
!
!--------------------------------------------------------------------------
subroutine read_setupfile(filename,ierr)
 use eos,              only:alpha_z,beta_z,qfacdisc2
 use dust,             only:ilimitdustflux
 use infile_utils,     only:open_db_from_file,inopts,read_inopt,close_db
 use set_dust_options, only:read_dust_setup_options,ilimitdustfluxinp
 character(len=*), intent(in)  :: filename
 integer,          intent(out) :: ierr

 type(inopts), allocatable :: db(:)
 integer,      parameter   :: iunit = 21
 integer                   :: nerr,i,j
 character(len=20)         :: duststring(maxdusttypes)
 character(len=40)         :: tmpstr

 print "(a)",' reading setup options from '//trim(filename)

 call open_db_from_file(db,filename,iunit,ierr)

 nerr = 0

 !--units
 call read_inopt(mass_unit,'mass_unit',db,errcount=nerr)
 call read_inopt(dist_unit,'dist_unit',db,errcount=nerr)
 !--central objects(s)/potential
 call read_inopt(icentral,'icentral',db,min=0,max=1,errcount=nerr)
 select case (icentral)
 case (0)
    !--external potential
    call read_inopt(ipotential,'ipotential',db,min=1,max=3,errcount=nerr)
    select case (ipotential)
    case (1)
       !--point mass
       iexternalforce = iext_star
       call read_inopt(m1,'m1',db,min=0.,errcount=nerr)
       call read_inopt(accr1,'accr1',db,min=0.,errcount=nerr)
    case (2)
       !--fixed binary
       iexternalforce = iext_binary
       call read_inopt(m1,'m1',db,min=0.,errcount=nerr)
       call read_inopt(m2,'m2',db,min=0.,errcount=nerr)
       call read_inopt(accr1,'accr1',db,min=0.,errcount=nerr)
       call read_inopt(accr2,'accr2',db,min=0.,errcount=nerr)

       !--options of planet surface/atmosphere
       call read_inopt(surface_force,'surface_force',db,errcount=nerr)
       if (surface_force) then
          iexternalforce = iext_corot_binary
          call read_inopt(rho_core_cgs,'rho_core',db,min=0.,errcount=nerr)
          call read_inopt(Ratm_in,'Ratm_in',db,min=1.,errcount=nerr)
          call read_inopt(Ratm_out,'Ratm_out',db,min=1.,max=10.,errcount=nerr)
          call read_inopt(atm_type,'atm_type',db,min=1,max=2,errcount=nerr)
          call read_inopt(Natmfrac,'Natm/Npart',db,min=0.,max=1.,errcount=nerr)
          call read_inopt(ramp,'ramp',db,errcount=nerr)
       endif
    case (3)
       !--spinning black hole (Lense-Thirring)
       iexternalforce = iext_lensethirring
       call read_inopt(einst_prec,'einst_prec',db,errcount=nerr)
       if (einst_prec) iexternalforce = iext_einsteinprec
       call read_inopt(m1,'m1',db,min=0.,errcount=nerr)
       call read_inopt(accr1,'accr1',db,min=0.,errcount=nerr)
       call read_inopt(bhspin,'bhspin',db,min=0.,errcount=nerr)
       call read_inopt(bhspinangle,'bhspinangle',db,min=0.,errcount=nerr)
    end select
 case (1)
    iexternalforce = 0
    !--sink particles
    call read_inopt(nsinks,'nsinks',db,min=1,max=3,errcount=nerr)
    select case (nsinks)
    case (1)
       !--single star
       call read_inopt(m1,'m1',db,min=0.,errcount=nerr)
       call read_inopt(accr1,'accr1',db,min=0.,errcount=nerr)
    case (2)
       !--binary
       call read_inopt(ibinary,'ibinary',db,min=0,max=1,errcount=nerr)
       select case (ibinary)
       case (0)
          !--bound
          call read_inopt(m1,'m1',db,min=0.,errcount=nerr)
          call read_inopt(m2,'m2',db,min=0.,errcount=nerr)
          call read_inopt(binary_a,'binary_a',db,errcount=nerr)
          call read_inopt(binary_e,'binary_e',db,min=0.,errcount=nerr)
          call read_inopt(binary_i,'binary_i',db,errcount=nerr)
          call read_inopt(binary_O,'binary_O',db,errcount=nerr)
          call read_inopt(binary_w,'binary_w',db,errcount=nerr)
          call read_inopt(binary_f,'binary_f',db,errcount=nerr)
          call read_inopt(accr1,'accr1',db,min=0.,errcount=nerr)
          call read_inopt(accr2,'accr2',db,min=0.,errcount=nerr)
       case (1)
          !--unbound (flyby)
          !--central star
          call read_inopt(m1,'m1',db,min=0.,errcount=nerr)
          call read_inopt(accr1,'accr1',db,min=0.,errcount=nerr)
          !--perturber
          call read_inopt(m2,'m2',db,min=0.,errcount=nerr)
          call read_inopt(accr2,'accr2',db,min=0.,errcount=nerr)
          call read_inopt(flyby_a,'flyby_a',db,min=0.,errcount=nerr)
          call read_inopt(flyby_d,'flyby_d',db,min=0.,errcount=nerr)
          call read_inopt(flyby_O,'flyby_O',db,min=0.,errcount=nerr)
          call read_inopt(flyby_i,'flyby_i',db,min=0.,errcount=nerr)
       end select
    case (3)
       !-- hierarchical triple

       !-- masses
       call read_inopt(m1,'m1',db,min=0.,errcount=nerr)
       call read_inopt(m2,'m2',db,min=0.,errcount=nerr)
       call read_inopt(q2,'q2',db,min=0.,max=1.,errcount=nerr)
       call read_inopt(subst,'subst',db,errcount=nerr)

       !-- wide binary parameters
       call read_inopt(binary_a,'binary_a',db,errcount=nerr)
       call read_inopt(binary_e,'binary_e',db,errcount=nerr)
       call read_inopt(binary_i,'binary_i',db,errcount=nerr)
       call read_inopt(binary_O,'binary_O',db,errcount=nerr)
       call read_inopt(binary_w,'binary_w',db,errcount=nerr)
       call read_inopt(binary_f,'binary_f',db,errcount=nerr)

       !-- tight parameters
       call read_inopt(binary2_a,'binary2_a',db,errcount=nerr)
       call read_inopt(binary2_e,'binary2_e',db,errcount=nerr)
       call read_inopt(binary2_i,'binary2_i',db,errcount=nerr)
       call read_inopt(binary2_O,'binary2_O',db,errcount=nerr)
       call read_inopt(binary2_w,'binary2_w',db,errcount=nerr)
       call read_inopt(binary2_f,'binary2_f',db,errcount=nerr)

       !-- accretion radii
       call read_inopt(accr1,'accr1',db,errcount=nerr)
       call read_inopt(accr2a,'accr2a',db,errcount=nerr)
       call read_inopt(accr2b,'accr2b',db,errcount=nerr)

    end select
 end select

 call read_inopt(discstrat,'discstrat',db,errcount=nerr)
 if (discstrat==1) then
    call read_inopt(z0_ref,'z0',db,errcount=nerr)
    call read_inopt(alpha_z,'alpha_z',db,errcount=nerr)
    call read_inopt(beta_z,'beta_z',db,errcount=nerr)
    call read_inopt(temp_mid0,'temp_mid0',db,errcount=nerr)
    call read_inopt(temp_atm0,'temp_atm0',db,errcount=nerr)
    call read_inopt(qfacdisc2,'qatm',db,errcount=nerr)
 endif

 !--dust
 if (use_dust) then
    call read_dust_setup_options(db,nerr)
    !--dust method
    select case(dust_method)
    case(1)
       use_dustfrac = .true.
       ilimitdustflux = ilimitdustfluxinp
       ndustsmall = ndusttypesinp
    case(2)
       use_dustfrac = .false.
       ndustlarge = ndusttypesinp
    case(3)
       use_dustfrac   = .true.
       use_hybrid     = .true.
       ndustlarge     = ndustlargeinp
       ndustsmall     = ndustsmallinp
       ilimitdustflux = ilimitdustfluxinp
    end select
    ndusttypes = ndusttypesinp
 endif

 !--resolution
 call read_inopt(np,'np',db,min=0,errcount=nerr)
 if (use_dust .and. (.not.use_dustfrac .or. use_hybrid)) then
    duststring = 'np_dust'
    call make_tags_unique(ndustlargeinp,duststring)
    do i=1,ndustlargeinp
       call read_inopt(np_dust(i),duststring(i),db,min=0,errcount=nerr)
    enddo
 endif

 !--multiple discs
 iuse_disc = .false.
 if ((icentral==1) .and. (nsinks>=2)) then
    if (nsinks==2) then
       if (ibinary==0) then
          call read_inopt(iuse_disc(1),'use_binarydisc',db,errcount=nerr)
       endif
       call read_inopt(iuse_disc(2),'use_primarydisc',db,errcount=nerr)
       call read_inopt(iuse_disc(3),'use_secondarydisc',db,errcount=nerr)
    elseif (nsinks == 3) then
       call read_inopt(iuse_disc(4),'use_tripledisc',db,errcount=nerr)
    endif
 else
    iuse_disc(1) = .true.
 endif
 ndiscs = count(iuse_disc)
 if (ndiscs > 1) then
    call read_inopt(use_global_iso,'use_global_iso',db,errcount=nerr)
 endif

 do i=1,maxdiscs
    if (iuse_disc(i)) then
       if (nsinks >= 2) then
          disclabel = disctype(i)
       else
          disclabel = ''
       endif
       !--gas disc
       call read_inopt(R_in(i),'R_in'//trim(disclabel),db,min=0.,errcount=nerr)
       call read_inopt(R_out(i),'R_out'//trim(disclabel),db,min=R_in(i),errcount=nerr)
       call read_inopt(R_ref(i),'R_ref'//trim(disclabel),db,min=R_in(i),errcount=nerr)
       call read_inopt(itapergas(i),'itapergas'//trim(disclabel),db,errcount=nerr)
       if (itapergas(i)) call read_inopt(itapersetgas(i),'itapersetgas'//trim(disclabel),db,errcount=nerr)
       call read_inopt(ismoothgas(i),'ismoothgas'//trim(disclabel),db,errcount=nerr)
       call read_inopt(isetgas(i),'isetgas'//trim(disclabel),db,min=0,max=4,errcount=nerr)
       if (itapergas(i)) then
          if (itapersetgas(i)==0) then
             call read_inopt(R_c(i),'R_c'//trim(disclabel),db,min=0.,errcount=nerr)
          endif
       endif
       select case (isetgas(i))
       case (0)
          call read_inopt(disc_m(i),'disc_m'//trim(disclabel),db,min=0.,errcount=nerr)
       case (1)
          call read_inopt(annulus_m(i),'annulus_m'//trim(disclabel),db,min=0.,errcount=nerr)
          call read_inopt(R_inann(i),'R_inann'//trim(disclabel),db,min=R_in(i),errcount=nerr)
          call read_inopt(R_outann(i),'R_outann'//trim(disclabel),db,min=R_in(i),errcount=nerr)
       case (2)
          call read_inopt(sig_norm(i),'sig_norm'//trim(disclabel),db,min=0.,errcount=nerr)
       case (3)
          call read_inopt(sig_ref(i),'sig_ref'//trim(disclabel),db,min=0.,errcount=nerr)
       case (4)
          call read_inopt(Q_min(i),'Q_min'//trim(disclabel),db,min=0.,errcount=nerr)
       end select
       call read_inopt(pindex(i),'pindex'//trim(disclabel),db,errcount=nerr)
       call read_inopt(qindex(i),'qindex'//trim(disclabel),db,errcount=nerr)
       call read_inopt(posangl(i),'posangl'//trim(disclabel),db,min=0.,max=360.,errcount=nerr)
       call read_inopt(incl(i),'incl'//trim(disclabel),db,min=0.,max=180.,errcount=nerr)
       if (discstrat == 0) call read_inopt(H_R(i),'H_R'//trim(disclabel),db,min=0.,errcount=nerr)
       call read_inopt(iwarp(i),'iwarp'//trim(disclabel),db,errcount=nerr)
       if (iwarp(i)) then
          call read_inopt(R_warp(i),'R_warp'//trim(disclabel),db,min=0.,errcount=nerr)
          call read_inopt(H_warp(i),'H_warp'//trim(disclabel),db,min=0.,errcount=nerr)
       endif
       !--dust disc
       if (use_dust) then
          call read_inopt(isetdust,'isetdust',db,errcount=nerr)
          duststring = 'dust'
          call make_tags_unique(ndusttypes,duststring)
          do j=1,ndusttypes
             select case (isetdust)
             case (0)
                R_indust(i,j)    = R_in(i)
                R_outdust(i,j)   = R_out(i)
                pindex_dust(i,j) = pindex(i)
                qindex_dust(i,j) = qindex(i)
                H_R_dust(i,j)    = H_R(i)
                itaperdust(i,j)  = itapergas(i)
                ismoothdust(i,j) = ismoothgas(i)
                R_c_dust(i,j)    = R_c(i)
             case (1,2)
                tmpstr = trim(duststring(j))//trim(disclabel)
                call read_inopt(R_indust(i,j),'R_in'//trim(tmpstr),db,min=R_in(i),err=ierr,errcount=nerr)
                if (ierr /= 0) R_indust(i,j) = R_in(i)

                call read_inopt(R_outdust(i,j),'R_out'//trim(tmpstr),db,min=R_indust(i,j),max=R_out(i),err=ierr,errcount=nerr)
                if (ierr /= 0) R_outdust(i,j) = R_out(i)
                call read_inopt(pindex_dust(i,j),'pindex_'//trim(tmpstr),db,err=ierr,errcount=nerr)
                if (ierr /= 0) pindex_dust(i,j) = pindex(i)
                call read_inopt(itaperdust(i,j),'itaper'//trim(tmpstr),db,err=ierr,errcount=nerr)
                if (itaperdust(i,j)) call read_inopt(itapersetdust(i,j),'itapersetdust'//trim(tmpstr),db,errcount=nerr)
                call read_inopt(ismoothdust(i,j),'ismooth'//trim(tmpstr),db,err=ierr,errcount=nerr)
                if (itaperdust(i,j)) then
                   if (itapersetdust(i,j)==0) then
                      call read_inopt(R_c_dust(i,j),'R_c_'//trim(tmpstr),db,min=0.,err=ierr,errcount=nerr)
                   endif
                   if (ierr /= 0) R_c_dust(i,j) = R_c(i)
                endif
                call read_inopt(qindex_dust(i,j),'qindex_'//trim(tmpstr),db,min=qindex(i),err=ierr,errcount=nerr)
                if (ierr /= 0) qindex_dust(i,j) = qindex(i)
                call read_inopt(H_R_dust(i,j),'H_R_'//trim(tmpstr),db,min=0.,max=H_R(i),err=ierr,errcount=nerr)
                if (ierr /= 0) H_R_dust(i,j) = H_R(i)
             end select
          enddo
       endif
    endif
 enddo
 if (maxalpha==0) call read_inopt(alphaSS,'alphaSS',db,min=0.,errcount=nerr)
 !--planets
 call read_inopt(setplanets,'setplanets',db,min=0,max=1,errcount=nerr)
 if (setplanets==1) then
    call read_inopt(nplanets,'nplanets',db,min=0,max=maxplanets,errcount=nerr)
    do i=1,nplanets
       call read_inopt(mplanet(i),'mplanet'//trim(planets(i)),db,min=0.,errcount=nerr)
       call read_inopt(rplanet(i),'rplanet'//trim(planets(i)),db,min=0.,errcount=nerr)
       call read_inopt(inclplan(i),'inclplanet'//trim(planets(i)),db,min=0.,max=180.,errcount=nerr)
       call read_inopt(accrplanet(i),'accrplanet'//trim(planets(i)),db,min=0.,errcount=nerr)
    enddo
 endif
 !--timestepping
 !  following two are optional: not an error if not present
 call read_inopt(norbits,'norbits',db,err=ierr)
 call read_inopt(deltat,'deltat',db,err=ierr)

 !--mcfost
 if (compiled_with_mcfost) then
    call read_inopt(use_mcfost,'use_mcfost',db,err=ierr)
    if (ierr /= 0) use_mcfost = .false. ! no mcfost by default
    call read_inopt(use_mcfost_stellar_parameters,'use_mcfost_stars',db,err=ierr)
    if (ierr /= 0) use_mcfost_stellar_parameters = .false. ! update stellar parameters by default
 endif

 if (do_radiation) call read_inopt(iradkappa,'radkappa',db,err=ierr)

 call close_db(db)
 ierr = nerr
 if (nerr > 0) then
    print "(1x,i2,a)",nerr,' error(s) during read of setup file: re-writing...'
 endif

end subroutine read_setupfile

!--------------------------------------------------------------------------
!
! Set dustfrac
!
!--------------------------------------------------------------------------
subroutine set_dustfrac(disc_index,ipart_start,ipart_end,xyzh,xorigini)
 integer, intent(in) :: disc_index
 integer, intent(in) :: ipart_start
 integer, intent(in) :: ipart_end
 real,    intent(in) :: xyzh(:,:)
 real,    intent(in) :: xorigini(3)

 integer :: i,j
 real    :: R,z
<<<<<<< HEAD
 !--this line leads to confusion with dust_to_gas in set_dust_option
 !real    :: dust_to_gas(maxdusttypes) 
 real    :: dusttogas_array(maxdusttypes)
=======
 real    :: dust_to_gasi(maxdusttypes)
 real    :: dust_to_gas_disc
>>>>>>> 8155f6aa
 real    :: Hg,Hd
 real    :: sigma_gas,sigma_gas_sum
 real    :: sigma_dust,sigma_dust_sum
 real, parameter :: tol = 1.e-10

<<<<<<< HEAD
 dusttogas_array = 0.
=======
 dust_to_gasi   = 0.
 sigma_gas_sum  = 0.
 sigma_dust_sum = 0.
>>>>>>> 8155f6aa
 do i=ipart_start,ipart_end

    R = sqrt(dot_product(xyzh(1:2,i)-xorigini(1:2),xyzh(1:2,i)-xorigini(1:2)))
    z = xyzh(3,i) - xorigini(3)

    Hg = get_H(H_R(disc_index)*R_ref(disc_index),qindex(disc_index),R/R_ref(disc_index))
    sigma_gas = sig_norm(disc_index) * scaled_sigma(R,&
                                                    sigmaprofilegas(disc_index),&
                                                    pindex(disc_index),&
                                                    R_ref(disc_index),&
                                                    R_in(disc_index),&
                                                    R_out(disc_index),&
                                                    R_c(disc_index))
    !--Sum the gas masses
    if ((sigma_gas < huge(sigma_gas)) .and. (sigma_gas == sigma_gas)) then
       sigma_gas_sum = sigma_gas_sum + sigma_gas
    endif

    do j=1,ndustsmall
       if (isetdust > 0 .and. (R<R_indust(disc_index,j) .or. R>R_outdust(disc_index,j))) then
<<<<<<< HEAD
          dusttogas_array(j) = tiny(dusttogas_array(j))
=======
          dust_to_gasi(j) = tiny(dust_to_gasi(j))
          sigma_dust = 0.
>>>>>>> 8155f6aa
       else
          Hd = get_H(H_R_dust(disc_index,j)*R_ref(disc_index),qindex_dust(disc_index,j),R/R_ref(disc_index))
          sigma_dust = sig_normdust(disc_index,j) * scaled_sigma(R,&
                                           sigmaprofiledust(disc_index,j),&
                                           pindex_dust(disc_index,j),&
                                           R_ref(disc_index),&
                                           R_indust(disc_index,j),&
                                           R_outdust(disc_index,j),&
                                           R_c_dust(disc_index,j))
<<<<<<< HEAD
          !--This line does not work and produces the wrong dust-to-gas ratio 
          !dust_to_gas(j) =  (sigma_dust/sigma_gas) * (Hg/Hd) *
          !exp(-0.5d0*((z/Hd)**2.-(z/Hg)**2.))
          !--the following line is a workaround: all dust species have the gas
          !vertical displacement
          dusttogas_array(j) = dust_to_gas 
       endif
    enddo
    dustfrac(1:ndustsmall,i) = dusttogas_array(:)*dustbinfrac(1:ndustsmall)/(1+dust_to_gas)

 enddo
=======
          dust_to_gasi(j) = (sigma_dust/sigma_gas) * (Hg/Hd) * exp(-0.5d0*((z/Hd)**2.-(z/Hg)**2.))
       endif
       !--Sum the dust masses
       if ((sigma_dust < huge(sigma_dust)) .and. (sigma_dust == sigma_dust)) then
          sigma_dust_sum = sigma_dust_sum + sigma_dust
       endif
    enddo
    !--Calculate the final dustfrac that will be output to the dump file
    !  Note: dust density and dust fraction have the same dependence on grain size
    !  ===>  dustfrac(:) = sum(dustfrac)*rhodust(:)/sum(rhodust)
    dustfrac(1:ndustsmall,i) = (sum(dust_to_gasi)/(1.+sum(dust_to_gasi)))*dustbinfrac(1:ndustsmall)
 enddo
 !--Check if the total dust-to-gas ratio is equal to the requested ratio in the setup file
 dust_to_gas_disc = sigma_dust_sum/sigma_gas_sum
 if (abs(dust_to_gas_disc-dust_to_gas)/dust_to_gas > tol) then
    write(*,"(a,es15.8)") ' Requested dust-to-gas ratio is ',dust_to_gas
    write(*,"(a,es15.8)") '    Actual dust-to-gas ratio is ',dust_to_gas_disc
    call fatal('setup_disc','dust-to-gas ratio is not correct')
 endif

>>>>>>> 8155f6aa
end subroutine set_dustfrac
!--------------------------------------------------------------------------
!
! Scale height as a function of radius
!
!--------------------------------------------------------------------------
real function get_H(h0,qindex,r)
 real, intent(in) :: h0
 real, intent(in) :: qindex
 real, intent(in) :: r

 get_H = h0*(r**(-qindex+1.5))

end function get_H
!--------------------------------------------------------------------------
!
! Spherical density profile as a function of radius
!
!--------------------------------------------------------------------------
real function atm_dens(r)
 use eos, only:gamma
 real, intent(in) :: r

 select case(atm_type)
 case(1)
    atm_dens = r**(-3)
 case(2)
    atm_dens = r**(-1./(gamma - 1.))
 case default
    !atm_dens = exp(-(r-r_planet)/scaleheight)
    stop 'atmosphere not yet implemented...stopping!'
 end select

end function atm_dens

!--------------------------------------------------------------------------
!
! Return the sound speed given the radius
!
!--------------------------------------------------------------------------
pure real function cs_func(cs0,r,q_index)
 real, intent(in) :: cs0
 real, intent(in) :: r
 real, intent(in) :: q_index

 cs_func = cs0*r**(-q_index)

end function cs_func

!--------------------------------------------------------------------------
!
! Convert to a corotating frame around one of the binary masses
!
!--------------------------------------------------------------------------
subroutine make_corotate(xyzh,vxyzu,a0,Mstar,npart,npart_disc)
 use extern_corotate, only:omega_corotate
 real,    intent(in)    :: xyzh(:,:)
 real,    intent(inout) :: vxyzu(:,:)
 real,    intent(in)    :: a0
 real,    intent(in)    :: Mstar
 integer, intent(in)    :: npart
 integer, intent(in)    :: npart_disc

 integer :: i
 real    :: phipart,r
 real    :: v_0(3),vmag,omega0

 !
 !--Change to corotating frame
 !
 ! Calculate velocity at planet
 vmag   = sqrt(Mstar/a0)
 omega0 = sqrt(Mstar/a0**3)

 ! v_phi = v_y at y=0
 ! Obtain the true v_phi at any point (r,phi) via rotation in z axis

 v_0 = (/0.0,vmag,0.0/)

 print *, 'Transforming to corotating frame: angular velocity ', omega0

 do i=1,npart_disc
    r          = sqrt(xyzh(1,i)**2 + xyzh(2,i)**2)
    phipart    = atan2(xyzh(2,i),xyzh(1,i))
    vxyzu(1,i) = vxyzu(1,i) - r*(-omega0)*sin(phipart)
    vxyzu(2,i) = vxyzu(2,i) + r*(-omega0)*cos(phipart)
 enddo
 vxyzu(1:3,npart_disc+1:npart) = 0.

 omega_corotate = omega0

end subroutine make_corotate


subroutine temp_to_HR(temp,H_R,radius,M,cs)
 use units,  only:get_kbmh_code
 use eos,    only:gmw
 real,    intent(in)    :: temp,radius,M
 real,    intent(out)   :: H_R,cs
 real                   :: omega

 cs = sqrt(temp*get_kbmh_code()/gmw)
 omega = sqrt(M/radius**3)
 H_R = cs/(omega*radius)


end subroutine temp_to_HR

end module setup<|MERGE_RESOLUTION|>--- conflicted
+++ resolved
@@ -2749,26 +2749,16 @@
 
  integer :: i,j
  real    :: R,z
-<<<<<<< HEAD
- !--this line leads to confusion with dust_to_gas in set_dust_option
- !real    :: dust_to_gas(maxdusttypes) 
- real    :: dusttogas_array(maxdusttypes)
-=======
  real    :: dust_to_gasi(maxdusttypes)
  real    :: dust_to_gas_disc
->>>>>>> 8155f6aa
  real    :: Hg,Hd
  real    :: sigma_gas,sigma_gas_sum
  real    :: sigma_dust,sigma_dust_sum
  real, parameter :: tol = 1.e-10
 
-<<<<<<< HEAD
- dusttogas_array = 0.
-=======
  dust_to_gasi   = 0.
  sigma_gas_sum  = 0.
  sigma_dust_sum = 0.
->>>>>>> 8155f6aa
  do i=ipart_start,ipart_end
 
     R = sqrt(dot_product(xyzh(1:2,i)-xorigini(1:2),xyzh(1:2,i)-xorigini(1:2)))
@@ -2789,12 +2779,8 @@
 
     do j=1,ndustsmall
        if (isetdust > 0 .and. (R<R_indust(disc_index,j) .or. R>R_outdust(disc_index,j))) then
-<<<<<<< HEAD
-          dusttogas_array(j) = tiny(dusttogas_array(j))
-=======
           dust_to_gasi(j) = tiny(dust_to_gasi(j))
           sigma_dust = 0.
->>>>>>> 8155f6aa
        else
           Hd = get_H(H_R_dust(disc_index,j)*R_ref(disc_index),qindex_dust(disc_index,j),R/R_ref(disc_index))
           sigma_dust = sig_normdust(disc_index,j) * scaled_sigma(R,&
@@ -2804,19 +2790,7 @@
                                            R_indust(disc_index,j),&
                                            R_outdust(disc_index,j),&
                                            R_c_dust(disc_index,j))
-<<<<<<< HEAD
-          !--This line does not work and produces the wrong dust-to-gas ratio 
-          !dust_to_gas(j) =  (sigma_dust/sigma_gas) * (Hg/Hd) *
-          !exp(-0.5d0*((z/Hd)**2.-(z/Hg)**2.))
-          !--the following line is a workaround: all dust species have the gas
-          !vertical displacement
-          dusttogas_array(j) = dust_to_gas 
-       endif
-    enddo
-    dustfrac(1:ndustsmall,i) = dusttogas_array(:)*dustbinfrac(1:ndustsmall)/(1+dust_to_gas)
-
- enddo
-=======
+
           dust_to_gasi(j) = (sigma_dust/sigma_gas) * (Hg/Hd) * exp(-0.5d0*((z/Hd)**2.-(z/Hg)**2.))
        endif
        !--Sum the dust masses
@@ -2837,7 +2811,6 @@
     call fatal('setup_disc','dust-to-gas ratio is not correct')
  endif
 
->>>>>>> 8155f6aa
 end subroutine set_dustfrac
 !--------------------------------------------------------------------------
 !

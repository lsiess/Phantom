!--------------------------------------------------------------------------!
! The Phantom Smoothed Particle Hydrodynamics code, by Daniel Price et al. !
! Copyright (c) 2007-2020 The Authors (see AUTHORS)                        !
! See LICENCE file for usage and distribution conditions                   !
! http://phantomsph.bitbucket.io/                                          !
!--------------------------------------------------------------------------!
!+
!  MODULE: setup
!
!  DESCRIPTION:
!   This module sets up a sphere-in-a-box: a cold, dense sphere placed in
!   a warm medium; the two media are in pressure-equilibrium.
!   This currently works for gas-only and two-fluid dust.
!
!  REFERENCES: None
!
!  OWNER: Daniel Price
!
!  $Id$
!
!  RUNTIME PARAMETERS:
!    BE_concentration -- concentration parameter of the BE sphere (critical is 6.45)
!    Bzero            -- Magnetic field strength in Gauss
!    ang_Bomega       -- Angle (degrees) between B and rotation axis
!    angvel           -- angular velocity in rad/s
!    cs_sphere_cgs    -- sound speed in sphere in cm/s
!    density_contrast -- density contrast in code units
!    dist_unit        -- distance unit (e.g. au)
!    dusttogas        -- dust-to-gas ratio
!    form_binary      -- the intent is to form a central binary
!    mass_unit        -- mass unit (e.g. solarm)
!    masstoflux       -- mass-to-magnetic flux ratio in units of critical value
!    np               -- actual number of particles in sphere
!    pmass_dusttogas  -- dust-to-gas particle mass ratio
!    r_sphere         -- radius of sphere in code units
!    rho_cen_cgs      -- central density of the BE sphere (will override radius)
!    rho_pert_amp     -- amplitude of density perturbation
!    totmass_sphere   -- mass of sphere in code units
!    use_BE_sphere    -- centrally condense as a BE sphere
!
!  DEPENDENCIES: boundary, centreofmass, dim, eos, infile_utils, io,
!    kernel, options, part, physcon, prompting, ptmass, rho_profile,
!    setup_params, spherical, timestep, unifdis, units
!+
!--------------------------------------------------------------------------
module setup
 use part,    only:mhd,periodic
 use dim,     only:use_dust,maxvxyzu,periodic
 use options, only:calc_erot
 implicit none
 public :: setpart

 private
 !--private module variables
 real :: xmini(3), xmaxi(3)
 real :: density_contrast,totmass_sphere,r_sphere,cs_sphere,cs_sphere_cgs
 real :: angvel,Bzero_G,masstoflux,dusttogas,pmass_dusttogas,ang_Bomega
 real :: rho_pert_amp,xi,rho_cen_cgs
 real(kind=8)                 :: udist,umass
 integer                      :: np
 logical                      :: BEsphere,binary,mu_not_B,cs_in_code
 character(len=20)            :: dist_unit,mass_unit
 character(len= 1), parameter :: labelx(3) = (/'x','y','z'/)

contains

!----------------------------------------------------------------
!+
!  setup for a sphere-in-a-box
!+
!----------------------------------------------------------------
subroutine setpart(id,npart,npartoftype,xyzh,massoftype,vxyzu,polyk,gamma,hfact,time,fileprefix)
 use physcon,      only:pi,solarm,hours,years,au
 use setup_params, only:rhozero,npart_total,rmax,ihavesetupB
 use io,           only:master,fatal
 use unifdis,      only:set_unifdis
<<<<<<< HEAD
 use spherical,    only:set_sphere
=======
 use spherical,    only:set_unifdis_sphereN,set_sphere
 use rho_profile,  only:rho_bonnorebert
>>>>>>> 8d2de9ff
 use boundary,     only:set_boundary,xmin,xmax,ymin,ymax,zmin,zmax,dxbound,dybound,dzbound
 use prompting,    only:prompt
 use units,        only:set_units,select_unit,utime,unit_density,unit_Bfield,unit_velocity
 use eos,          only:polyk2,ieos
 use part,         only:Bxyz,Bextx,Bexty,Bextz,igas,idust,set_particle_type
 use timestep,     only:dtmax,tmax,dtmax_dratio,dtmax_min
 use ptmass,       only:icreate_sinks,r_crit,h_acc,h_soft_sinksink
 use centreofmass, only:reset_centreofmass
 use options,      only:nfulldump,rhofinal_cgs
 use kernel,       only:hfact_default
 use domain,       only:i_belong
 integer,           intent(in)    :: id
 integer,           intent(inout) :: npart
 integer,           intent(out)   :: npartoftype(:)
 real,              intent(out)   :: xyzh(:,:)
 real,              intent(out)   :: vxyzu(:,:)
 real,              intent(out)   :: massoftype(:)
 real,              intent(out)   :: polyk,gamma,hfact
 real,              intent(inout) :: time
 character(len=20), intent(in)    :: fileprefix
 real(kind=8)       :: h_acc_in
 integer            :: i,nx,np_in,npartsphere,npmax,iBElast,ierr
 integer, parameter :: iBE = 1000000
 real               :: totmass,vol_box,psep,psep_box
 real               :: vol_sphere,dens_sphere,dens_medium,cs_medium,angvel_code,przero
 real               :: totmass_box,t_ff,r2,area,Bzero,rmasstoflux_crit,r_sphere_in
 real               :: rxy2,rxyz2,phi,dphi,lbox,central_density,edge_density
 real               :: rtab(iBE),rhotab(iBE)
 logical            :: iexist,is_box,write_options
 logical            :: make_sinks = .true.
 character(len=100) :: filename
 character(len=40)  :: fmt
 character(len=10)  :: string,h_acc_char

 npmax    = size(xyzh(1,:))
 filename = trim(fileprefix)//'.setup'
 write_options = .false.
 rho_cen_cgs   = 0. ! need to define here since this may or may not be read in
 print "(/,1x,63('-'),1(/,a),/,1x,63('-'),/)",&
   '  Sphere-in-box setup: Almost Archimedes'' greatest achievement.'
 inquire(file=filename,exist=iexist)
 if (iexist) then
    call read_setupfile(filename,ierr)
    np_in = np
    if (ierr /= 0) then
       if (id==master) call write_setupfile(filename)
       stop
    endif
    lbox = -2.0*xmini(1)/r_sphere
 elseif (id==master) then
    print "(a,/)",trim(filename)//' not found: using interactive setup'
    dist_unit = '1.0d16cm'
    mass_unit = 'solarm'
    ierr = 1
    do while (ierr /= 0)
       call prompt('Enter mass unit (e.g. solarm,jupiterm,earthm)',mass_unit)
       call select_unit(mass_unit,umass,ierr)
       if (ierr /= 0) print "(a)",' ERROR: mass unit not recognised'
    enddo
    ierr = 1
    do while (ierr /= 0)
       call prompt('Enter distance unit (e.g. au,pc,kpc,0.1pc)',dist_unit)
       call select_unit(dist_unit,udist,ierr)
       if (ierr /= 0) print "(a)",' ERROR: length unit not recognised'
    enddo
    !
    ! units
    !
    call set_units(dist=udist,mass=umass,G=1.d0)
    !
    ! prompt user for settings
    !
    npmax = int(2.0/3.0*size(xyzh(1,:))) ! approx max number allowed in sphere given size(xyzh(1,:))
    if (npmax < 300000) then
       np = npmax
    elseif (npmax < 1000000) then
       np = 300000
    else
       np = 1000000
    endif
    call prompt('Enter the approximate number of particles in the sphere',np,0,npmax)
    np_in    = np
    r_sphere = 4.
    call prompt('Enter radius of sphere in units of '//dist_unit,r_sphere,0.)
    lbox     = 4.
    is_box   = .true.
    call prompt('Enter the box size in units of spherical radii: ',lbox,1.)
    do i=1,3
       ! note that these values will be saved to the .setup file rather than lbox so user can convert
       ! box to a rectangle if desired
       xmini(i) = -0.5*(lbox*r_sphere)
       xmaxi(i) = -xmini(i)
    enddo

    density_contrast = 30.0
    call prompt('Enter density contrast between sphere and box ',density_contrast,1.)

    totmass_sphere = 1.0
    call prompt('Enter total mass in sphere in units of '//mass_unit,totmass_sphere,0.)

    BEsphere = .false.
    xi       = 7.45
    call prompt('Centrally condense the sphere as a BE sphere?',BEsphere)
    if (BEsphere) then
       call prompt('Enter the concentration parameter (6.45 is critical): ',xi,0.)
       call prompt('Enter the central density (or <= to use the above radius): ',rho_cen_cgs,0.)
    endif

    binary = .false.
    call prompt('Do you intend to form a binary system?',binary)

    if (binary) then
       cs_sphere_cgs = 0.1623*unit_velocity
    else
       cs_sphere_cgs = 0.1900*unit_velocity
    endif
    write(string,"(es10.3)") udist/utime
    call prompt('Enter sound speed in sphere in units of cm/s',cs_sphere_cgs,0.)

    if (binary) then
       angvel = 1.006d-12
    else
       angvel = 1.77d-13
    endif
    call prompt('Enter angular rotation speed in rad/s ',angvel,0.)

    if (mhd) then
       Bzero_G    = 1.0d-4 ! G
       masstoflux =   5.0
       ang_Bomega = 180.0
       mu_not_B   = .true.
       call prompt('Input the mass-to-flux ratio (true); else input the magnetic field strength ',mu_not_B)
       if (mu_not_B) then
          call prompt('Enter mass-to-flux ratio in units of critical value ',masstoflux,0.)
       else
          call prompt('Enter magnetic field strength in Gauss ',Bzero_G,0.)
       endif
       call prompt('Enter the angle (degrees) between B and the rotation axis? ',ang_Bomega)
    endif

    if (use_dust) then
       dusttogas = 0.01
       call prompt('Enter dust-to-gas ratio ',dusttogas,0.)
       pmass_dusttogas = dusttogas*10.0
       call prompt('Enter dust-to-gas particle mass ratio ',pmass_dusttogas,0.)
    endif

    if (binary) then
       rho_pert_amp = 0.1
       call prompt('Enter the amplitute of the density perturbation ',rho_pert_amp,0.0,0.4)
    endif

    ! ask about sink particle details; these will not be saved to the .setup file since they exist in the .in file
    !
    call prompt('Do you wish to dynamically create sink particles? ',make_sinks)
    if (make_sinks) then
       if (binary) then
          h_acc_char  = '3.35au'
       else
          h_acc_char  = '1.0d-2'
       endif
       call prompt('Enter the accretion radius of the sink (with units; e.g. au,pc,kpc,0.1pc) ',h_acc_char)
       call select_unit(h_acc_char,h_acc_in,ierr)
       h_acc = h_acc_in
       if (ierr==0 ) h_acc = h_acc/udist
       r_crit        = 5.0*h_acc
       icreate_sinks = 1
       if (binary) h_soft_sinksink = 0.4*h_acc
    else
       icreate_sinks = 0
    endif
    write_options = .true.
 endif
 !
 ! units
 !
 call set_units(dist=udist,mass=umass,G=1.d0)
 !
 ! convert units of sound speed
 !
 if (cs_in_code) then
    cs_sphere_cgs = cs_sphere*unit_velocity
 else
    cs_sphere     = cs_sphere_cgs/unit_velocity
 endif
 !
 ! Bonnor-Ebert profile (if requested)
 !
 if (BEsphere) then
    central_density = rho_cen_cgs/unit_density
    r_sphere_in = r_sphere
    call rho_bonnorebert(xi,r_sphere,totmass_sphere,iBE,iBElast,rtab,rhotab,central_density,edge_density,ierr)
    if (ierr > 0) call fatal('setup_sphereinbox','Error in calculating Bonnor-Ebert profile')
    if (rho_cen_cgs > 0.) then
       print*, "Radius has been overwritten to ",r_sphere," code units"
       do i = 1,3
          xmini(i) = -0.5*(lbox*r_sphere)
          xmaxi(i) = -xmini(i)
       enddo
    endif
    if (abs(r_sphere_in - r_sphere) > epsilon(r_sphere)) write_options = .true.
 endif
 !
 ! boundaries
 !
 call set_boundary(xmini(1),xmaxi(1),xmini(2),xmaxi(2),xmini(3),xmaxi(3))
 !
 ! write default input file
 ! (needs to be here since radius and box sizes may be modified by BEsphere)
 !
 if (write_options .and. id == master) then
    call write_setupfile(filename)
    print "(a)",'>>> rerun phantomsetup using the options set in '//trim(filename)//' <<<'
 endif
 !
 ! general parameters
 !
 time        = 0.
 hfact       = hfact_default
 if (maxvxyzu >=4 ) then
    gamma    = 5./3.
 else
    gamma    = 1.
 endif
 rmax        = r_sphere
 angvel_code = angvel*utime
 vol_box     = dxbound*dybound*dzbound
 vol_sphere  = 4./3.*pi*r_sphere**3
 rhozero     = totmass_sphere / vol_sphere
 dens_sphere = rhozero
 if (BEsphere) then
    dens_medium = edge_density/density_contrast
 else
    dens_medium = dens_sphere/density_contrast
 endif
 cs_medium   = cs_sphere*sqrt(density_contrast)
 totmass_box = (vol_box - vol_sphere)*dens_medium
 totmass     = totmass_box + totmass_sphere
 t_ff        = sqrt(3.*pi/(32.*dens_sphere))
 !
 ! magnetic field
 !
 rmasstoflux_crit = 2./3.*0.53*sqrt(5./pi)
 if (mhd) then
    area = pi*r_sphere**2
    if (mu_not_B) then
       if (masstoflux > tiny(masstoflux)) then
          Bzero = totmass_sphere/(area*masstoflux*rmasstoflux_crit)
       else
          Bzero = 0.
       endif
    else
       Bzero      = Bzero_G/unit_Bfield
       masstoflux = totmass_sphere/(area*Bzero*rmasstoflux_crit)
    endif
    ihavesetupB = .true.
 else
    Bzero = 0.
 endif
 Bextx  = 0.
 Bexty  = 0.
 Bextz  = Bzero
 przero = cs_sphere**2*dens_sphere
 !
 ! setup particles in the sphere; use this routine to get N_sphere as close to np as possible
 !
<<<<<<< HEAD
 call set_sphere('closepacked',id,master,0.,r_sphere,psep,&
                  hfact,npart,xyzh,nptot=npart_total,exactN=.true.,mask=i_belong)
 print "(a,es10.3)",' Particle separation in sphere = ',psep
=======
 if (BEsphere) then
    call set_sphere('closepacked',id,master,0.,r_sphere,psep,hfact,npart,xyzh, &
                    rhotab=rhotab(1:iBElast),rtab=rtab(1:iBElast),nptot=npart_total,exactN=.true.,np_requested=np)
 else
    call set_unifdis_sphereN('closepacked',id,master,xmin,xmax,ymin,ymax,zmin,zmax,psep,&
                    hfact,npart,np,xyzh,r_sphere,vol_sphere,npart_total)
    print "(a,es10.3)",' Particle separation in sphere = ',psep
 endif

>>>>>>> 8d2de9ff
 npartsphere = npart
 if (np_in/=npartsphere) np = npartsphere
 !
 ! setup surrounding low density medium
 !
 if (BEsphere) then
    massoftype(igas) = totmass_sphere/npartsphere
    psep_box = dxbound/(vol_box*dens_medium/massoftype(igas))**(1./3.)
 else
    psep_box = psep*(density_contrast)**(1./3.)  ! calculate psep in box
 endif
 call set_unifdis('closepacked',id,master,xmin,xmax,ymin,ymax,zmin,zmax,psep_box, &
                   hfact,npart,xyzh,periodic,rmin=r_sphere,nptot=npart_total,mask=i_belong,err=ierr)
 print "(a,es10.3)",' Particle separation in low density medium = ',psep_box
 print "(a,i10,a)",' added ',npart-npartsphere,' particles in low-density medium'
 print*, ""
 !
 ! set particle properties
 !
 npartoftype(:)    = 0
 npartoftype(igas) = npart
 if (.not. BEsphere) massoftype(igas)  = totmass/npart_total
 do i = 1,npartoftype(igas)
    call set_particle_type(i,igas)
 enddo
 !
 ! reset to centre of mass
 !
 call reset_centreofmass(npart,xyzh,vxyzu)
 !
 ! Set dust
 !
 if (use_dust) then
    ! particle separation in dust sphere & sdjust for close-packed lattice
    psep = (vol_sphere/pmass_dusttogas)**(1./3.)/real(nx)
    psep = psep*sqrt(2.)**(1./3.)
    call set_unifdis_sphereN('closepacked',id,master,xmin,xmax,ymin,ymax,zmin,zmax,psep,&
                    hfact,npart,np,xyzh,r_sphere,vol_sphere,npart_total,ierr)
    npartoftype(idust) = npart_total - npartoftype(igas)
    massoftype(idust)  = totmass_sphere*dusttogas/npartoftype(idust)

    do i = npartoftype(igas)+1,npart
       call set_particle_type(i,idust)
    enddo

    print "(a,4(i10,1x))", ' particle numbers: (gas_total, gas_sphere, dust, total): ' &
                        , npartoftype(igas),npartsphere,npartoftype(idust),npart
    print "(a,2es10.3)"  , ' particle masses: (gas,dust): ',massoftype(igas),massoftype(idust)
 else
    print "(a,3(i10,1x))", ' particle numbers: (sphere, low-density medium, total): ' &
                        , npartsphere, npart-npartsphere,npart
    print "(a,es10.3)",' particle mass = ',massoftype(igas)
 endif
 !
 ! temperature set to give a pressure equilibrium
 !
 polyk  = cs_sphere**2
 polyk2 = cs_medium**2
 !
 !--Stretching the spatial distribution to perturb the density profile (for binary==.true. only)
 !
 if (binary) then
    do i = 1,npart
       rxy2  = xyzh(1,i)*xyzh(1,i) + xyzh(2,i)*xyzh(2,i)
       rxyz2 = rxy2 + xyzh(3,i)*xyzh(3,i)
       if (rxyz2 <= r_sphere**2) then
          phi       = atan(xyzh(2,i)/xyzh(1,i))
          if (xyzh(1,i) < 0.0) phi = phi + pi
          dphi      = 0.5*rho_pert_amp*sin(2.0*phi)
          phi       = phi - dphi
          xyzh(1,i) = sqrt(rxy2)*cos(phi)
          xyzh(2,i) = sqrt(rxy2)*sin(phi)
       endif
    enddo
 endif
 !
 ! velocity field corresponding to uniform rotation
 !
 do i=1,npart
    r2 = dot_product(xyzh(1:3,i),xyzh(1:3,i))
    if (r2 < r_sphere**2) then
       vxyzu(1,i) = -angvel_code*xyzh(2,i)
       vxyzu(2,i) =  angvel_code*xyzh(1,i)
       vxyzu(3,i) = 0.
       if (maxvxyzu >= 4) vxyzu(4,i) = 1.5*polyk
    else
       vxyzu(1:3,i) = 0.
       if (maxvxyzu >= 4) vxyzu(4,i) = 1.5*polyk2
    endif
    if (mhd) then
       Bxyz(:,i) = 0.
       Bxyz(1,i) = Bzero*sin(ang_Bomega*pi/180.0)
       Bxyz(3,i) = Bzero*cos(ang_Bomega*pi/180.0)
    endif
 enddo
 !
 ! set default runtime parameters if .in file does not exist
 !
 filename=trim(fileprefix)//'.in'
 inquire(file=filename,exist=iexist)
 dtmax = t_ff/100.  ! Since this variable can change, always reset it if running phantomsetup
 if (.not. iexist) then
    if (binary) then
       tmax      = 1.50*t_ff ! = 13.33 for default settings
    else
       tmax      = 1.21*t_ff ! = 10.75 for default settings
    endif
    ieos         = 8
    nfulldump    = 1
    calc_erot    = .true.
    dtmax_dratio = 1.258
    if (make_sinks) then
       dtmax_min = dtmax/8.0
    else
       dtmax_min = 0.0
       rhofinal_cgs = 0.15
    endif
 endif
 !
 !--Summarise the sphere
 !
 print "(a,i10)",' Input npart_sphere = ',np
 print "(1x,50('-'))"
 print "(a)",'  Quantity         (code units)  (physical units)'
 print "(1x,50('-'))"
 fmt = "((a,1pg10.3,3x,1pg10.3),a)"
 print fmt,' Total mass       : ',totmass,totmass*umass,' g'
 print fmt,' Mass in sphere   : ',totmass_sphere,totmass_sphere*umass,' g'
 print fmt,' Radius of sphere : ',r_sphere,r_sphere*udist,' cm'
 if (BEsphere) then
    print fmt,' Mean rho sphere  : ',dens_sphere,dens_sphere*unit_density,' g/cm^3'
    print fmt,' central density  : ',central_density,central_density*unit_density,' g/cm^3'
    print fmt,' edge density     : ',edge_density,edge_density*unit_density,' g/cm^3'
    print fmt,' Mean rho medium  : ',dens_medium,dens_medium*unit_density,' g/cm^3'
 else
    print fmt,' Density sphere   : ',dens_sphere,dens_sphere*unit_density,' g/cm^3'
    print fmt,' Density medium   : ',dens_medium,dens_medium*unit_density,' g/cm^3'
 endif
 print fmt,' cs in sphere     : ',cs_sphere,cs_sphere_cgs,' cm/s'
 print fmt,' cs in medium     : ',cs_medium,cs_medium*unit_velocity,' cm/s'
 print fmt,' Free fall time   : ',t_ff,t_ff*utime/years,' yrs'
 print fmt,' Angular velocity : ',angvel_code,angvel,' rad/s'
 print fmt,' Omega*t_ff       : ',angvel_code*t_ff
 if (mhd) then
    print fmt,' B field (z)      : ',Bzero,Bzero*unit_Bfield*1.d6,' micro-G'
    print fmt,' Alfven speed     : ',Bzero/sqrt(dens_sphere),Bzero/sqrt(dens_sphere)*udist/utime,' cm/s'
    if (Bzero > 0.) then
       print fmt,' plasma beta      : ',przero/(0.5*Bzero*Bzero)
       print fmt,' mass-to-flux     : ',totmass_sphere/(area*Bzero)/rmasstoflux_crit
    endif
 endif
 if (use_dust) then
    print fmt,' dust-to-gas ratio: ',dusttogas,' '
    print fmt,' dust-to-gas particle mass ratio: ',pmass_dusttogas,' '
 endif
 print "(1x,50('-'))"

end subroutine setpart

!----------------------------------------------------------------
!+
!  write parameters to setup file
!+
!----------------------------------------------------------------
subroutine write_setupfile(filename)
 use infile_utils, only: write_inopt
 character(len=*), intent(in) :: filename
 integer, parameter           :: iunit = 20
 integer                      :: i

 print "(a)",' writing setup options file '//trim(filename)
 open(unit=iunit,file=filename,status='replace',form='formatted')
 write(iunit,"(a)") '# input file for sphere-in-box setup routines'
 write(iunit,"(/,a)") '# units'
 call write_inopt(dist_unit,'dist_unit','distance unit (e.g. au)',iunit)
 call write_inopt(mass_unit,'mass_unit','mass unit (e.g. solarm)',iunit)
 write(iunit,"(/,a)") '# resolution'
 call write_inopt(np,'np','actual number of particles in sphere',iunit)
 write(iunit,"(/,a)") '# options for box'
 do i=1,3
    call write_inopt(xmini(i),labelx(i)//'min',labelx(i)//' min',iunit)
    call write_inopt(xmaxi(i),labelx(i)//'max',labelx(i)//' max',iunit)
 enddo
 write(iunit,"(/,a)") '# intended result'
 call write_inopt(binary,'form_binary','the intent is to form a central binary',iunit)
 write(iunit,"(/,a)") '# options for sphere'
 call write_inopt(BEsphere,'use_BE_sphere','centrally condense as a BE sphere',iunit)
 call write_inopt(r_sphere,'r_sphere','radius of sphere in code units',iunit)
 call write_inopt(density_contrast,'density_contrast','density contrast in code units',iunit)
 call write_inopt(totmass_sphere,'totmass_sphere','mass of sphere in code units',iunit)
 if (rho_cen_cgs > 0.) call write_inopt(rho_cen_cgs,'rho_cen_cgs','central density of the BE sphere (will override radius)',iunit)
 call write_inopt(cs_sphere_cgs,'cs_sphere_cgs','sound speed in sphere in cm/s',iunit)
 call write_inopt(angvel,'angvel','angular velocity in rad/s',iunit)
 if (mhd) then
    if (mu_not_B) then
       call write_inopt(masstoflux,'masstoflux','mass-to-magnetic flux ratio in units of critical value',iunit)
    else
       call write_inopt(Bzero_G,'Bzero','Magnetic field strength in Gauss',iunit)
    endif
    call write_inopt(ang_Bomega,'ang_Bomega','Angle (degrees) between B and rotation axis',iunit)
 endif
 if (use_dust) then
    call write_inopt(dusttogas,'dusttogas','dust-to-gas ratio',iunit)
    call write_inopt(pmass_dusttogas,'pmass_dusttogas','dust-to-gas particle mass ratio',iunit)
 endif
 if (BEsphere) then
    call write_inopt(xi,'BE_concentration','concentration parameter of the BE sphere (critical is 6.45)',iunit)
 endif
 if (binary) then
    call write_inopt(rho_pert_amp,'rho_pert_amp','amplitude of density perturbation',iunit)
 endif
 close(iunit)

end subroutine write_setupfile

!----------------------------------------------------------------
!+
!  Read parameters from setup file
!+
!----------------------------------------------------------------
subroutine read_setupfile(filename,ierr)
 use infile_utils, only: open_db_from_file,inopts,read_inopt,close_db
 use io,           only: error
 use units,        only: select_unit
 character(len=*), intent(in)  :: filename
 integer,          intent(out) :: ierr
 integer, parameter            :: iunit = 21
 integer                       :: i,nerr,jerr,kerr,perr
 type(inopts), allocatable     :: db(:)

 !--Read values
 print "(a)",' reading setup options from '//trim(filename)
 call open_db_from_file(db,filename,iunit,ierr)
 call read_inopt(mass_unit,'mass_unit',db,ierr)
 call read_inopt(dist_unit,'dist_unit',db,ierr)
 call read_inopt(BEsphere,'use_BE_sphere',db,ierr)
 call read_inopt(binary,'form_binary',db,ierr)
 call read_inopt(np,'np',db,ierr)
 do i=1,3
    call read_inopt(xmini(i),labelx(i)//'min',db,ierr)
    call read_inopt(xmaxi(i),labelx(i)//'max',db,ierr)
 enddo
 call read_inopt(r_sphere,'r_sphere',db,ierr)
 call read_inopt(density_contrast,'density_contrast',db,ierr)
 call read_inopt(totmass_sphere,'totmass_sphere',db,ierr)
 call read_inopt(rho_cen_cgs,'rho_cen_cgs',db,perr) ! completely optional
 call read_inopt(cs_sphere,'cs_sphere',db,jerr)
 call read_inopt(cs_sphere_cgs,'cs_sphere_cgs',db,kerr)
 cs_in_code = .false.  ! for backwards compatibility
 if (jerr /= 0 .and. kerr == 0) then
    cs_in_code = .false.
 elseif (jerr == 0 .and. kerr /= 0) then
    cs_in_code = .true.
 else
    ierr = ierr + 1
 endif
 call read_inopt(angvel,'angvel',db,ierr)
 mu_not_B = .true.
 if (mhd) then
    call read_inopt(masstoflux,'masstoflux',db,jerr)
    call read_inopt(Bzero_G,   'Bzero',     db,kerr)
    call read_inopt(ang_Bomega,'ang_Bomega',db,ierr)
    if (jerr /= 0 .and. kerr == 0) then
       mu_not_B = .false.
    elseif (jerr == 0 .and. kerr /= 0) then
       mu_not_B = .true.
    else
       ierr = ierr + 1
    endif
 endif
 if (use_dust) then
    call read_inopt(dusttogas,'dusttogas',db,ierr)
    call read_inopt(pmass_dusttogas,'pmass_dusttogas',db,ierr)
 endif
 if (BEsphere) then
    call read_inopt(xi,'BE_concentration',db,ierr)
 endif
 if (binary) then
    call read_inopt(rho_pert_amp,'rho_pert_amp',db,ierr)
 endif
 call close_db(db)
<<<<<<< HEAD
 !
 ! parse units
 !
=======

 !--parse units
>>>>>>> 8d2de9ff
 call select_unit(mass_unit,umass,nerr)
 if (nerr /= 0) then
    call error('setup_sphereinbox','mass unit not recognised')
    ierr = ierr + 1
 endif
 call select_unit(dist_unit,udist,nerr)
 if (nerr /= 0) then
    call error('setup_sphereinbox','length unit not recognised')
    ierr = ierr + 1
 endif

<<<<<<< HEAD
=======
 !--Check for errors
>>>>>>> 8d2de9ff
 if (ierr > 0) then
    print "(1x,a,i2,a)",'Setup_sphereinbox: ',nerr,' error(s) during read of setup file.  Re-writing.'
 endif

end subroutine read_setupfile
<<<<<<< HEAD

=======
!----------------------------------------------------------------
>>>>>>> 8d2de9ff
end module setup<|MERGE_RESOLUTION|>--- conflicted
+++ resolved
@@ -74,12 +74,8 @@
  use setup_params, only:rhozero,npart_total,rmax,ihavesetupB
  use io,           only:master,fatal
  use unifdis,      only:set_unifdis
-<<<<<<< HEAD
  use spherical,    only:set_sphere
-=======
- use spherical,    only:set_unifdis_sphereN,set_sphere
  use rho_profile,  only:rho_bonnorebert
->>>>>>> 8d2de9ff
  use boundary,     only:set_boundary,xmin,xmax,ymin,ymax,zmin,zmax,dxbound,dybound,dzbound
  use prompting,    only:prompt
  use units,        only:set_units,select_unit,utime,unit_density,unit_Bfield,unit_velocity
@@ -346,21 +342,15 @@
  !
  ! setup particles in the sphere; use this routine to get N_sphere as close to np as possible
  !
-<<<<<<< HEAD
- call set_sphere('closepacked',id,master,0.,r_sphere,psep,&
-                  hfact,npart,xyzh,nptot=npart_total,exactN=.true.,mask=i_belong)
- print "(a,es10.3)",' Particle separation in sphere = ',psep
-=======
  if (BEsphere) then
     call set_sphere('closepacked',id,master,0.,r_sphere,psep,hfact,npart,xyzh, &
                     rhotab=rhotab(1:iBElast),rtab=rtab(1:iBElast),nptot=npart_total,exactN=.true.,np_requested=np)
  else
-    call set_unifdis_sphereN('closepacked',id,master,xmin,xmax,ymin,ymax,zmin,zmax,psep,&
-                    hfact,npart,np,xyzh,r_sphere,vol_sphere,npart_total)
+    call set_sphere('closepacked',id,master,0.,r_sphere,psep,&
+                  hfact,npart,xyzh,nptot=npart_total,exactN=.true.,mask=i_belong)
     print "(a,es10.3)",' Particle separation in sphere = ',psep
  endif
 
->>>>>>> 8d2de9ff
  npartsphere = npart
  if (np_in/=npartsphere) np = npartsphere
  !
@@ -642,14 +632,9 @@
     call read_inopt(rho_pert_amp,'rho_pert_amp',db,ierr)
  endif
  call close_db(db)
-<<<<<<< HEAD
  !
  ! parse units
  !
-=======
-
- !--parse units
->>>>>>> 8d2de9ff
  call select_unit(mass_unit,umass,nerr)
  if (nerr /= 0) then
     call error('setup_sphereinbox','mass unit not recognised')
@@ -661,18 +646,10 @@
     ierr = ierr + 1
  endif
 
-<<<<<<< HEAD
-=======
- !--Check for errors
->>>>>>> 8d2de9ff
  if (ierr > 0) then
     print "(1x,a,i2,a)",'Setup_sphereinbox: ',nerr,' error(s) during read of setup file.  Re-writing.'
  endif
 
 end subroutine read_setupfile
-<<<<<<< HEAD
-
-=======
-!----------------------------------------------------------------
->>>>>>> 8d2de9ff
+
 end module setup
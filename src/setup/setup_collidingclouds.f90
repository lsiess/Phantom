--- conflicted
+++ resolved
@@ -29,12 +29,8 @@
 !
 ! :Dependencies: boundary, boundary_dyn, cooling, datafiles, dim, eos,
 !   infile_utils, io, kernel, mpidomain, options, part, physcon, prompting,
-<<<<<<< HEAD
-!   ptmass, setup_params, spherical, timestep, unifdis, units, velfield
-=======
 !   ptmass, setunits, setup_params, spherical, timestep, unifdis, units,
 !   velfield
->>>>>>> 9f6bba68
 !
  use part,         only:mhd
  use dim,          only:maxvxyzu,maxp_hard

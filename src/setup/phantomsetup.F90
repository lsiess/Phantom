--- conflicted
+++ resolved
@@ -56,15 +56,7 @@
  character(len=lenprefix)    :: fileprefix
  character(len=lenprefix+10) :: dumpfile,infile,evfile,logfile,string
  real                        :: time,pmassi
-<<<<<<< HEAD
-#ifdef SORT_RADIUS_INIT
- integer, allocatable :: iorder(:)
- real                     :: x0(3),v0(3)
-#endif
- logical                  :: iexist
-=======
  logical                     :: iexist
->>>>>>> 6d293c92
 
  call set_io_unit_numbers
  call set_units
@@ -211,20 +203,6 @@
 !
 !--write initial conditions to the dump file
 !
-<<<<<<< HEAD
-#ifdef SORT_RADIUS_INIT
-    if (id==master) write(*,"(a)",ADVANCE='NO') ' Sorting particles by radius...'
-    call get_centreofmass(x0,v0,npart,xyzh,vxyzu)
-    if (id==master) print*,' setting origin for sort to ',x0
-    call set_r2func_origin(x0(1),x0(2),x0(3))
-    allocate(iorder(maxp))
-    call indexxfunc(npart,r2func_origin,xyzh,iorder)
-    if (id==master) write(*,"(a)") ' done'
-    call write_fulldump(time,dumpfile,ntotal,iorder)
-    deallocate(iorder)
-#else
-=======
->>>>>>> 6d293c92
     call write_fulldump(time,dumpfile,ntotal)
 !
 !--write an input file if it doesn't already exist
